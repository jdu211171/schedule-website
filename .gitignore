--- conflicted
+++ resolved
@@ -53,12 +53,10 @@
 .idea
 /.idea/
 
-<<<<<<< HEAD
 # test actions
 /src/app/dev-action/
-=======
+
 # lock files
 /yarn.lock
 /package-lock.json
-/pnpm-lock.yaml
->>>>>>> 2375aa17
+/pnpm-lock.yaml
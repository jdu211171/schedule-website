--- conflicted
+++ resolved
@@ -7,52 +7,48 @@
 async function main() {
   console.log("Seeding started...");
 
-  // **Create Users** (1 admin, 1 teacher, 1 student)
-  const adminUser = await prisma.user.create({
-    data: {
-      name: "Admin User",
-      email: "admin@admin.com",
-      passwordHash: hashSync("admin123"),
-      role: "ADMIN",
-    },
-  });
-  console.log(`Seeded admin user: ${adminUser.email}`);
-
-  const teacherUser = await prisma.user.create({
-    data: {
-      name: "Teacher User",
-      email: "teacher@teacher.com",
-      passwordHash: hashSync("teacher123"),
-      role: "TEACHER",
-    },
-  });
-  console.log(`Seeded teacher user: ${teacherUser.email}`);
-
-  const studentUser = await prisma.user.create({
-    data: {
-      name: "Student User",
-      email: "student@student.com",
-      passwordHash: hashSync("student123"),
-      role: "STUDENT",
-    },
-  });
-  console.log(`Seeded student user: ${studentUser.email}`);
-
-  // **Create StudentTypes** (before Grades due to reference)
-  const studentTypes = await Promise.all(
-    ["小学生", "中学生", "高校生", "浪人生", "大人"].map((name) =>
-      prisma.studentType.create({
-        data: {
-<<<<<<< HEAD
+    // **Create Users** (1 admin, 1 teacher, 1 student)
+
+    const adminUser = await prisma.user.create({
+        data: {
             name: 'Admin User',
             email: 'admin@admin.com',
             passwordHash: hashSync('admin123'),
             role: 'ADMIN',
             username: "ADMIN01",
-=======
+        },
+    });
+    console.log(`Seeded admin user: ${adminUser.email}`);
+
+    const teacherUser = await prisma.user.create({
+        data: {
+            name: 'Teacher User',
+            email: 'teacher@teacher.com',
+            passwordHash: ('teacher123'),
+            role: 'TEACHER',
+            username: "TEACHER01",
+        },
+    });
+    console.log(`Seeded teacher user: ${teacherUser.email}`);
+
+    const studentUser = await prisma.user.create({
+        data: {
+            name: 'Student User',
+            email: 'student@student.com',
+            passwordHash: ('student123'),
+            role: 'STUDENT',
+            username: "STUDENT01",
+        },
+    });
+    console.log(`Seeded student user: ${studentUser.email}`);
+
+  // **Create StudentTypes** (before Grades due to reference)
+  const studentTypes = await Promise.all(
+    ["小学生", "中学生", "高校生", "浪人生", "大人"].map((name) =>
+      prisma.studentType.create({
+        data: {
           name,
           description: faker.lorem.sentence(),
->>>>>>> aa575395
         },
       })
     )
@@ -84,18 +80,10 @@
     gradeData.map(({ name, studentTypeName, gradeYear }) =>
       prisma.grade.create({
         data: {
-<<<<<<< HEAD
-            name: 'Teacher User',
-            email: 'teacher@teacher.com',
-            passwordHash: ('teacher123'),
-            role: 'TEACHER',
-            username: "TEACHER01",
-=======
           name,
           studentTypeId: studentTypeMap.get(studentTypeName),
           gradeYear,
           notes: faker.lorem.sentence(),
->>>>>>> aa575395
         },
       })
     )
@@ -107,16 +95,8 @@
     Array.from({ length: 25 }).map(() =>
       prisma.booth.create({
         data: {
-<<<<<<< HEAD
-            name: 'Student User',
-            email: 'student@student.com',
-            passwordHash: ('student123'),
-            role: 'STUDENT',
-            username: "STUDENT01",
-=======
           name: faker.location.buildingNumber(),
           notes: faker.lorem.sentence(),
->>>>>>> aa575395
         },
       })
     )

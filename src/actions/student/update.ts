"use server";

import { studentUpdateSchema } from "@/schemas/student.schema";
import { requireAuth } from "../auth-actions";
import prisma from "@/lib/prisma";
import { z } from "zod";
import { studentPreferencesSchema } from "@/schemas/student-preferences.schema";

const updateStudentWithPreferenceSchema = z.object({
  student: studentUpdateSchema,
  preferences: studentPreferencesSchema.optional(),
});
type UpdateStudentWithPreferenceInput = z.infer<
  typeof updateStudentWithPreferenceSchema
>;

export async function updateStudentWithPreference(
  data: UpdateStudentWithPreferenceInput
) {
  await requireAuth();
  const parsed = updateStudentWithPreferenceSchema.safeParse(data);
  if (!parsed.success) throw new Error("Invalid data provided");

  const { student: studentData, preferences } = parsed.data;
  const { studentId } = studentData;

  return prisma.$transaction(async (tx) => {
    // 学生情報はそのまま更新
    await tx.student.update({ where: { studentId }, data: studentData });

    if (preferences) {
      await tx.studentRegularPreference.deleteMany({ where: { studentId } });

      await tx.studentRegularPreference.create({
        data: {
          studentId,
          preferredSubjects: preferences.preferredSubjects ?? [],
          preferredTeachers: preferences.preferredTeachers ?? [],
          preferredWeekdaysTimes: {
            weekdays: preferences.preferredWeekdays ?? [],
            hours: preferences.preferredHours ?? [],
          },
          notes: preferences.additionalNotes ?? null,
        },
      });
    }

<<<<<<< HEAD
    const { student: studentData, preferences } = parsed.data;
    const { studentId, username, password } = studentData;

    // Use a transaction to ensure both student and preferences are updated atomically
    return prisma.$transaction(async (tx) => {
        // Update the student
        await tx.student.update({
            where: { studentId },
            data: studentData,
        });

        // Update the user credentials if provided
        if (username || password) {
            await tx.user.update({
                where: { id: studentId },
                data: {
                    ...(username && { username }),
                    ...(password && { passwordHash: password }),
                },
            });
        }

        // Update or create preference record
        if (preferences) {
            await tx.studentPreference.upsert({
                where: { studentId },
                update: {
                    preferredSubjects: preferences.preferredSubjects || [],
                    preferredTeachers: preferences.preferredTeachers || [],
                    preferredWeekdays: preferences.preferredWeekdays || [],
                    preferredHours: preferences.preferredHours || [],
                    additionalNotes: preferences.additionalNotes || null,
                },
                create: {
                    studentId,
                    preferredSubjects: preferences.preferredSubjects || [],
                    preferredTeachers: preferences.preferredTeachers || [],
                    preferredWeekdays: preferences.preferredWeekdays || [],
                    preferredHours: preferences.preferredHours || [],
                    additionalNotes: preferences.additionalNotes || null,
                }
            });
        }

        // Fetch and return the updated student with preferences
        return tx.student.findUnique({
            where: { studentId },
            include: { preference: true },
        });
=======
    // 最新データを返す
    return tx.student.findUnique({
      where: { studentId },
      include: { studentRegularPreferences: true },
>>>>>>> aa575395
    });
  });
}<|MERGE_RESOLUTION|>--- conflicted
+++ resolved
@@ -21,31 +21,6 @@
   const parsed = updateStudentWithPreferenceSchema.safeParse(data);
   if (!parsed.success) throw new Error("Invalid data provided");
 
-  const { student: studentData, preferences } = parsed.data;
-  const { studentId } = studentData;
-
-  return prisma.$transaction(async (tx) => {
-    // 学生情報はそのまま更新
-    await tx.student.update({ where: { studentId }, data: studentData });
-
-    if (preferences) {
-      await tx.studentRegularPreference.deleteMany({ where: { studentId } });
-
-      await tx.studentRegularPreference.create({
-        data: {
-          studentId,
-          preferredSubjects: preferences.preferredSubjects ?? [],
-          preferredTeachers: preferences.preferredTeachers ?? [],
-          preferredWeekdaysTimes: {
-            weekdays: preferences.preferredWeekdays ?? [],
-            hours: preferences.preferredHours ?? [],
-          },
-          notes: preferences.additionalNotes ?? null,
-        },
-      });
-    }
-
-<<<<<<< HEAD
     const { student: studentData, preferences } = parsed.data;
     const { studentId, username, password } = studentData;
 
@@ -68,39 +43,27 @@
             });
         }
 
-        // Update or create preference record
-        if (preferences) {
-            await tx.studentPreference.upsert({
-                where: { studentId },
-                update: {
-                    preferredSubjects: preferences.preferredSubjects || [],
-                    preferredTeachers: preferences.preferredTeachers || [],
-                    preferredWeekdays: preferences.preferredWeekdays || [],
-                    preferredHours: preferences.preferredHours || [],
-                    additionalNotes: preferences.additionalNotes || null,
-                },
-                create: {
-                    studentId,
-                    preferredSubjects: preferences.preferredSubjects || [],
-                    preferredTeachers: preferences.preferredTeachers || [],
-                    preferredWeekdays: preferences.preferredWeekdays || [],
-                    preferredHours: preferences.preferredHours || [],
-                    additionalNotes: preferences.additionalNotes || null,
-                }
-            });
-        }
+    if (preferences) {
+      await tx.studentRegularPreference.deleteMany({ where: { studentId } });
 
-        // Fetch and return the updated student with preferences
-        return tx.student.findUnique({
-            where: { studentId },
-            include: { preference: true },
-        });
-=======
+      await tx.studentRegularPreference.create({
+        data: {
+          studentId,
+          preferredSubjects: preferences.preferredSubjects ?? [],
+          preferredTeachers: preferences.preferredTeachers ?? [],
+          preferredWeekdaysTimes: {
+            weekdays: preferences.preferredWeekdays ?? [],
+            hours: preferences.preferredHours ?? [],
+          },
+          notes: preferences.additionalNotes ?? null,
+        },
+      });
+    }
+
     // 最新データを返す
     return tx.student.findUnique({
       where: { studentId },
       include: { studentRegularPreferences: true },
->>>>>>> aa575395
     });
   });
 }
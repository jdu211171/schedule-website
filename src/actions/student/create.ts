"use server";

import { Prisma } from "@prisma/client";
import prisma from "@/lib/prisma";
import { requireAuth } from "../auth-actions";
import { z } from "zod";
import {
  studentCreateSchema,
  StudentCreateInput,
} from "@/schemas/student.schema";
import { studentPreferencesSchema } from "@/schemas/student-preferences.schema";

const createStudentWithPreferenceSchema = z.object({
  student: studentCreateSchema,
  preferences: studentPreferencesSchema.optional(),
});
type CreateStudentWithPreferenceInput = z.infer<
  typeof createStudentWithPreferenceSchema
>;

export async function createStudentWithPreference(
  data: CreateStudentWithPreferenceInput
) {
  await requireAuth();

  const parsed = createStudentWithPreferenceSchema.safeParse(data);
  if (!parsed.success) throw new Error("Invalid data provided");

  const { student: studentData, preferences } = parsed.data;

<<<<<<< HEAD
  return prisma.$transaction(async (tx) => {
    // eslint-disable-next-line @typescript-eslint/no-unused-vars
    const { gradeId, username, password, userId, ...rest } = studentData;

    const user = await tx.user.create({
      data: {
        name: rest.name,
        username: username,
        passwordHash: password,
        role: "STUDENT",
      }
    });

    const student = await tx.student.create({
      data: {
        ...rest,
        grade: gradeId ? { connect: { gradeId } } : undefined,
        user: user.id ? { connect: { id: user.id } } : undefined,
        studentRegularPreferences: preferences
          ? {
            create: {
              preferredSubjects: preferences.preferredSubjects ?? [],
              preferredTeachers: preferences.preferredTeachers ?? [],
              preferredWeekdaysTimes: {
                weekdays: preferences.preferredWeekdays ?? [],
                hours: preferences.preferredHours ?? [],
              },
              notes: preferences.additionalNotes ?? null,
            },
          }
          : undefined,
      },
      include: {
        studentRegularPreferences: true,
=======
  const { username, password, ...rest } = studentData;
  let userId: string | null = null;

  if (username && password) {
    const user = await prisma.user.create({
      data: {
        name: rest.name,
        username,
        passwordHash: password,
        role: "STUDENT",
>>>>>>> ef6a4490
      },
    });
    userId = user.id;
  }

  type StudentCreateWithoutCred = Omit<
    StudentCreateInput,
    "username" | "password"
  >;

  const studentDataForPrisma: Prisma.StudentUncheckedCreateInput = {
    ...(rest as StudentCreateWithoutCred),
    ...(userId ? { userId } : {}),
    studentRegularPreferences: preferences
      ? {
          create: {
            preferredSubjects: preferences.preferredSubjects ?? [],
            preferredTeachers: preferences.preferredTeachers ?? [],
            preferredWeekdaysTimes: preferences.desiredTimes ?? [],
            notes: preferences.additionalNotes ?? null,
          },
        }
      : undefined,
  };

  return prisma.student.create({
    data: studentDataForPrisma,
    include: { studentRegularPreferences: true },
  });
}<|MERGE_RESOLUTION|>--- conflicted
+++ resolved
@@ -28,42 +28,6 @@
 
   const { student: studentData, preferences } = parsed.data;
 
-<<<<<<< HEAD
-  return prisma.$transaction(async (tx) => {
-    // eslint-disable-next-line @typescript-eslint/no-unused-vars
-    const { gradeId, username, password, userId, ...rest } = studentData;
-
-    const user = await tx.user.create({
-      data: {
-        name: rest.name,
-        username: username,
-        passwordHash: password,
-        role: "STUDENT",
-      }
-    });
-
-    const student = await tx.student.create({
-      data: {
-        ...rest,
-        grade: gradeId ? { connect: { gradeId } } : undefined,
-        user: user.id ? { connect: { id: user.id } } : undefined,
-        studentRegularPreferences: preferences
-          ? {
-            create: {
-              preferredSubjects: preferences.preferredSubjects ?? [],
-              preferredTeachers: preferences.preferredTeachers ?? [],
-              preferredWeekdaysTimes: {
-                weekdays: preferences.preferredWeekdays ?? [],
-                hours: preferences.preferredHours ?? [],
-              },
-              notes: preferences.additionalNotes ?? null,
-            },
-          }
-          : undefined,
-      },
-      include: {
-        studentRegularPreferences: true,
-=======
   const { username, password, ...rest } = studentData;
   let userId: string | null = null;
 
@@ -74,7 +38,6 @@
         username,
         passwordHash: password,
         role: "STUDENT",
->>>>>>> ef6a4490
       },
     });
     userId = user.id;

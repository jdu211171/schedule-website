<<<<<<< HEAD

import { prisma } from '@/lib/prisma';
import { Notification, NotificationStatus } from '@prisma/client';
import { sendLineMulticast, isValidLineId, classifyLineApiError } from '@/lib/line-multi-channel';
import { getChannelCredentials } from '@/lib/line-multi-channel';
import { decrypt, isEncrypted } from '@/lib/encryption';
import getNotificationConfig from '@/lib/notification/config';
import { logEvent, consoleDev } from '@/lib/telemetry/logging';
=======
import { prisma } from "@/lib/prisma";
import { Notification, NotificationStatus } from "@prisma/client";
import { sendLineMulticast, isValidLineId } from "@/lib/line-multi-channel";
import { getChannelCredentials } from "@/lib/line-multi-channel";
import { decrypt, isEncrypted } from "@/lib/encryption";
>>>>>>> 8dea04ae

const MAX_ATTEMPTS = 3;

// Configurable worker settings
interface WorkerConfig {
  batchSize: number;
  maxConcurrency: number;
  maxExecutionTimeMs: number;
  delayBetweenBatchesMs: number;
}

// Default configuration - can be overridden via environment variables
const DEFAULT_CONFIG: WorkerConfig = {
  batchSize: parseInt(process.env.NOTIFICATION_WORKER_BATCH_SIZE || "10"),
  maxConcurrency: parseInt(process.env.NOTIFICATION_WORKER_CONCURRENCY || "3"),
  maxExecutionTimeMs: parseInt(
    process.env.NOTIFICATION_WORKER_MAX_TIME || "300000"
  ), // 5 minutes
  delayBetweenBatchesMs: parseInt(
    process.env.NOTIFICATION_WORKER_DELAY || "1000"
  ), // 1 second
};

<<<<<<< HEAD
consoleDev.log('process.env.NODE_ENV', process.env.NODE_ENV);
=======
console.log("process.env.NODE_ENV", process.env.NODE_ENV);
>>>>>>> 8dea04ae

interface WorkerResult {
  totalProcessed: number;
  successful: number;
  failed: number;
  executionTimeMs: number;
  batches: number;
}

// Helper: check if the given date is a vacation for the branch (handles recurring)
async function isVacationDay(
  branchId: string | null | undefined,
  date: Date | null
): Promise<boolean> {
  if (!branchId || !date) return false;
  const vacations = await prisma.vacation.findMany({
    where: { branchId },
    select: { startDate: true, endDate: true, isRecurring: true },
  });
  const md = (d: Date) => (d.getUTCMonth() + 1) * 100 + d.getUTCDate();
  const targetMD = md(date);
  for (const v of vacations) {
    if (!v.isRecurring) {
      if (v.startDate <= date && v.endDate >= date) return true;
    } else {
      const startMD = md(v.startDate);
      const endMD = md(v.endDate);
      if (startMD <= endMD) {
        if (targetMD >= startMD && targetMD <= endMD) return true;
      } else {
        if (targetMD >= startMD || targetMD <= endMD) return true;
      }
    }
  }
  return false;
}

/**
 * Processes a single notification. This function is designed to be robust.
 * It marks the notification as PROCESSING and increments attempts first.
 * Then, it tries to send the notification. If it succeeds, it marks it as SENT.
 * If it fails at any point, it marks it as FAILED and re-throws the error.
 *
 * @param notification - The notification to process.
 */
const processNotification = async (
  notification: Notification
): Promise<void> => {
  // Immediately mark as processing and increment attempt count.
  // This prevents other workers from picking up the same job.
  await prisma.notification.update({
    where: { notificationId: notification.notificationId },
    data: {
      status: NotificationStatus.PROCESSING,
      processingAttempts: { increment: 1 },
    },
  });

  let channelIdForDelivery: string | null = null;

  try {
    // Skip notifications on vacation days for the branch
    if (await isVacationDay(notification.branchId, notification.targetDate)) {
      await prisma.notification.update({
        where: { notificationId: notification.notificationId },
        data: {
          status: NotificationStatus.FAILED,
          processingAttempts: MAX_ATTEMPTS,
          logs: {
            success: false,
            message: "SKIPPED_VACATION_DAY: Target date is vacation for branch",
            context: {
              branchId: notification.branchId,
              targetDate: notification.targetDate,
            },
          },
        },
      });
      return;
    }

    // Always use multi-channel links strategy
    const lineIds: string[] = [];

    // Multi-channel link strategy
    if (notification.branchId) {
      // Resolve branch channel by recipient type, fallback to default if needed
      const recipientType = notification.recipientType as "TEACHER" | "STUDENT";
      const primary = await prisma.branchLineChannel.findFirst({
        where: {
          branchId: notification.branchId,
          channelType: recipientType,
          lineChannel: { isActive: true },
        },
        include: { lineChannel: true },
      });

      let resolvedChannel = primary;
      if (!resolvedChannel) {
        const fbPolicy = (
          process.env.LINE_MULTICHANNEL_FALLBACK || "skip"
        ).toLowerCase();
        if (fbPolicy === "other-type") {
          const otherType = recipientType === "TEACHER" ? "STUDENT" : "TEACHER";
          resolvedChannel = await prisma.branchLineChannel.findFirst({
            where: {
              branchId: notification.branchId,
              channelType: otherType,
              lineChannel: { isActive: true },
            },
            include: { lineChannel: true },
          });
        } else if (fbPolicy === "default") {
          const def = await prisma.lineChannel.findFirst({
            where: { isDefault: true, isActive: true },
          });
          if (def) {
            resolvedChannel = {
              channelId: def.channelId,
              branchId: notification.branchId,
              channelType: recipientType,
              createdAt: new Date(),
              lineChannel: def,
              id: "",
            } as any;
          }
        }
      }

      if (resolvedChannel?.lineChannel) {
        channelIdForDelivery = resolvedChannel.lineChannel.channelId;

        if (recipientType === "TEACHER") {
          const links = await prisma.teacherLineLink.findMany({
            where: {
              teacherId: notification.recipientId!,
              channelId: channelIdForDelivery,
              enabled: true,
            },
            select: { lineUserId: true },
          });
          lineIds.push(...links.map((l) => l.lineUserId));
        } else {
          const links = await prisma.studentLineLink.findMany({
            where: {
              studentId: notification.recipientId!,
              channelId: channelIdForDelivery,
              enabled: true,
            },
            select: { lineUserId: true },
          });
          lineIds.push(...links.map((l) => l.lineUserId));
        }
      }
    } else {
      // No branch specified - try to find a default channel
      const defaultChannel = await prisma.lineChannel.findFirst({
        where: { isDefault: true, isActive: true },
      });

      if (defaultChannel) {
        channelIdForDelivery = defaultChannel.channelId;

        if (notification.recipientType === "TEACHER") {
          const links = await prisma.teacherLineLink.findMany({
            where: {
              teacherId: notification.recipientId!,
              channelId: channelIdForDelivery,
              enabled: true,
            },
            select: { lineUserId: true },
          });
          lineIds.push(...links.map((l) => l.lineUserId));
        } else if (notification.recipientType === "STUDENT") {
          const links = await prisma.studentLineLink.findMany({
            where: {
              studentId: notification.recipientId!,
              channelId: channelIdForDelivery,
              enabled: true,
            },
            select: { lineUserId: true },
          });
          lineIds.push(...links.map((l) => l.lineUserId));
        }
      }
    }

    if (lineIds.length === 0) {
      // Mark as failed but do not retry (treat as skipped-no-link)
      await prisma.notification.update({
        where: { notificationId: notification.notificationId },
        data: {
          status: NotificationStatus.FAILED,
          processingAttempts: MAX_ATTEMPTS,
          logs: {
            success: false,
            message: "SKIPPED_NO_LINK: No LINE IDs for delivery",
            context: {
              recipientType: notification.recipientType,
              recipientId: notification.recipientId,
              branchId: notification.branchId,
              timestamp: new Date().toISOString(),
            },
          },
        },
      });
      return; // do not throw to avoid extra noise
    }

    // Validate all LINE ID formats
    const validLineIds = lineIds.filter((lineId) => {
      const isValid = isValidLineId(lineId);
      if (!isValid) {
        console.warn(
          `Invalid LINE ID format for ${notification.recipientType} ${notification.recipientId}: ${lineId}`
        );
      }
      return isValid;
    });

    if (validLineIds.length === 0) {
      await prisma.notification.update({
        where: { notificationId: notification.notificationId },
        data: {
          status: NotificationStatus.FAILED,
          processingAttempts: MAX_ATTEMPTS,
          logs: {
            success: false,
            message: "SKIPPED_NO_LINK: No valid LINE IDs for delivery",
            context: {
              recipientType: notification.recipientType,
              recipientId: notification.recipientId,
              branchId: notification.branchId,
              timestamp: new Date().toISOString(),
            },
          },
        },
      });
      return;
    }

    // Get channel credentials based on resolved channel or branch routing
    let credentials = null;
    if (channelIdForDelivery) {
      // Fetch specific channel credentials
      const ch = await prisma.lineChannel.findUnique({
        where: { channelId: channelIdForDelivery },
      });
      if (ch) {
        const token = isEncrypted(ch.channelAccessToken)
          ? decrypt(ch.channelAccessToken)
          : ch.channelAccessToken;
        const secret = isEncrypted(ch.channelSecret)
          ? decrypt(ch.channelSecret)
          : ch.channelSecret;
        credentials = { channelAccessToken: token, channelSecret: secret };
      }
    }
    if (!credentials) {
      credentials = await getChannelCredentials(
        notification.branchId || undefined,
        notification.recipientType as "TEACHER" | "STUDENT"
      );
    }

    if (!credentials) {
      throw new Error("No LINE channel credentials available for delivery");
    }

    // Send via LINE to all valid IDs
    await sendLineMulticast(validLineIds, notification.message!, credentials);

    // Mark as sent on success
    await prisma.notification.update({
      where: { notificationId: notification.notificationId },
      data: {
        status: NotificationStatus.SENT,
        sentAt: new Date(),
        logs: {
          success: true,
          message: `Message sent successfully via LINE to ${validLineIds.length} account(s)`,
          recipients: validLineIds.length,
          deliveryChannelId: channelIdForDelivery,
          linkCount: validLineIds.length,
          branchId: notification.branchId,
          timestamp: new Date().toISOString(),
        },
      },
    });
  } catch (error) {
    const errorMessage =
      error instanceof Error ? error.message : "Unknown error";

    // Enhanced error logging with notification context
    console.error(`❌ Failed to process notification:`, {
      notificationId: notification.notificationId,
      recipientType: notification.recipientType,
      recipientId: notification.recipientId,
      notificationType: notification.notificationType,
      branchId: notification.branchId,
      attempt: notification.processingAttempts + 1, // +1 since we incremented it earlier
      scheduledAt: notification.scheduledAt,
      targetDate: notification.targetDate,
      errorMessage,
      errorStack: error instanceof Error ? error.stack : undefined,
    });

    // Mark as failed on any error
    await prisma.notification.update({
      where: { notificationId: notification.notificationId },
      data: {
        status: NotificationStatus.FAILED,
        logs: {
          success: false,
          message: errorMessage,
          context: {
            recipientType: notification.recipientType,
            recipientId: notification.recipientId,
            notificationType: notification.notificationType,
            attempt: notification.processingAttempts + 1,
            timestamp: new Date().toISOString(),
            deliveryChannelId: channelIdForDelivery,
            branchId: notification.branchId,
            linkCount: 0,
          },
        },
      },
    });

    // Swallow error; already recorded above. Further retries depend on attempts.
    return;
  }
};

/**
 * Group notifications by channel and message for efficient multicast
 */
interface NotificationGroup {
  channelId: string;
  message: string;
  lineIds: string[];
  notifications: Notification[];
  /**
   * Maps each notification to its associated LINE IDs for this group.
   * Used during chunked delivery to track which notifications correspond to which LINE recipients,
   * enabling accurate persistence of delivery success/failure for each chunk.
   * This ensures that when sending messages in batches, we can record the delivery status
   * for each notification and its recipients individually.
   */
  recipients: Array<{ notification: Notification; lineIds: string[] }>;
  credentials?: any;
}

async function groupNotificationsByChannel(
  notifications: Notification[]
): Promise<NotificationGroup[]> {
  const groups = new Map<string, NotificationGroup>();

  for (const notification of notifications) {
    // Process each notification to get channel and LINE IDs
    const lineIds: string[] = [];
    let channelIdForDelivery: string | null = null;

    // Multi-channel link strategy (same logic as processNotification)
    if (notification.branchId) {
      const recipientType = notification.recipientType as "TEACHER" | "STUDENT";
      const primary = await prisma.branchLineChannel.findFirst({
        where: {
          branchId: notification.branchId,
          channelType: recipientType,
          lineChannel: { isActive: true },
        },
        include: { lineChannel: true },
      });

      let resolvedChannel = primary;
      if (!resolvedChannel) {
        const fbPolicy = (
          process.env.LINE_MULTICHANNEL_FALLBACK || "skip"
        ).toLowerCase();
        if (fbPolicy === "other-type") {
          const otherType = recipientType === "TEACHER" ? "STUDENT" : "TEACHER";
          resolvedChannel = await prisma.branchLineChannel.findFirst({
            where: {
              branchId: notification.branchId,
              channelType: otherType,
              lineChannel: { isActive: true },
            },
            include: { lineChannel: true },
          });
        } else if (fbPolicy === "default") {
          const def = await prisma.lineChannel.findFirst({
            where: { isDefault: true, isActive: true },
          });
          if (def) {
            resolvedChannel = {
              channelId: def.channelId,
              branchId: notification.branchId,
              channelType: recipientType,
              createdAt: new Date(),
              lineChannel: def,
              id: "",
            } as any;
          }
        }
      }

      if (resolvedChannel?.lineChannel) {
        channelIdForDelivery = resolvedChannel.lineChannel.channelId;

        if (recipientType === "TEACHER") {
          const links = await prisma.teacherLineLink.findMany({
            where: {
              teacherId: notification.recipientId!,
              channelId: channelIdForDelivery,
              enabled: true,
            },
            select: { lineUserId: true },
          });
          lineIds.push(...links.map((l) => l.lineUserId));
        } else {
          const links = await prisma.studentLineLink.findMany({
            where: {
              studentId: notification.recipientId!,
              channelId: channelIdForDelivery,
              enabled: true,
            },
            select: { lineUserId: true },
          });
          lineIds.push(...links.map((l) => l.lineUserId));
        }
      }
    } else {
      // No branch specified - try default channel
      const defaultChannel = await prisma.lineChannel.findFirst({
        where: { isDefault: true, isActive: true },
      });

      if (defaultChannel) {
        channelIdForDelivery = defaultChannel.channelId;

        if (notification.recipientType === "TEACHER") {
          const links = await prisma.teacherLineLink.findMany({
            where: {
              teacherId: notification.recipientId!,
              channelId: channelIdForDelivery,
              enabled: true,
            },
            select: { lineUserId: true },
          });
          lineIds.push(...links.map((l) => l.lineUserId));
        } else if (notification.recipientType === "STUDENT") {
          const links = await prisma.studentLineLink.findMany({
            where: {
              studentId: notification.recipientId!,
              channelId: channelIdForDelivery,
              enabled: true,
            },
            select: { lineUserId: true },
          });
          lineIds.push(...links.map((l) => l.lineUserId));
        }
      }
    }
<<<<<<< HEAD
    
    // Filter to valid LINE IDs first
    const validIds = lineIds.filter(id => isValidLineId(id));
    // Skip if no valid LINE IDs or channel
    if (validIds.length === 0 || !channelIdForDelivery || !notification?.message) {
=======

    // Skip if no valid LINE IDs or channel
    if (
      lineIds.length === 0 ||
      !channelIdForDelivery ||
      !notification.message
    ) {
>>>>>>> 8dea04ae
      continue;
    }

    // Group by channel + message
    const groupKey = `${channelIdForDelivery}:${notification.message}`;
    if (!groups.has(groupKey)) {
      groups.set(groupKey, {
        channelId: channelIdForDelivery,
        message: notification.message!,
        lineIds: [],
        notifications: [],
<<<<<<< HEAD
        recipients: [],
=======
>>>>>>> 8dea04ae
      });
    }

    const group = groups.get(groupKey)!;
<<<<<<< HEAD
    group.lineIds.push(...validIds);
=======
    group.lineIds.push(...lineIds.filter((id) => isValidLineId(id)));
>>>>>>> 8dea04ae
    group.notifications.push(notification);
    group.recipients.push({ notification, lineIds: validIds });
  }

  // Get credentials for each channel
  for (const group of groups.values()) {
    const channel = await prisma.lineChannel.findUnique({
      where: { channelId: group.channelId },
    });

    if (channel) {
      const token = isEncrypted(channel.channelAccessToken)
        ? decrypt(channel.channelAccessToken)
        : channel.channelAccessToken;
      const secret = isEncrypted(channel.channelSecret)
        ? decrypt(channel.channelSecret)
        : channel.channelSecret;
      group.credentials = { channelAccessToken: token, channelSecret: secret };
    }
  }

  return Array.from(groups.values()).filter(
    (g) => g.credentials && g.lineIds.length > 0
  );
}

/**
 * Process multiple notifications with channel grouping for efficient multicast
 */
async function processBatchWithGrouping(
  notifications: Notification[],
  maxConcurrency: number,
  circuitOpenUntil?: Map<string, number>,
  circuitFailCount?: Map<string, number>
): Promise<{ successful: number; failed: number }> {
  let successful = 0;
  let failed = 0;
<<<<<<< HEAD
  const cfg = getNotificationConfig();
  
=======

>>>>>>> 8dea04ae
  // First, mark all notifications as processing
  await prisma.notification.updateMany({
    where: {
      notificationId: { in: notifications.map((n) => n.notificationId) },
    },
    data: {
      status: NotificationStatus.PROCESSING,
      processingAttempts: { increment: 1 },
    },
  });

  try {
    // Group notifications by channel and message
    const groups = await groupNotificationsByChannel(notifications);
<<<<<<< HEAD
    consoleDev.log(`Grouped ${notifications.length} notifications into ${groups.length} channel groups`);
    
=======
    console.log(
      `Grouped ${notifications.length} notifications into ${groups.length} channel groups`
    );

>>>>>>> 8dea04ae
    // Process each group
    for (const group of groups) {
      // Track per-group delivered status at LINE ID granularity
      const pendingByNotif = new Map<string, number>();
      const lineToNotifs = new Map<string, Set<string>>();
      const deliveredNotifIds = new Set<string>();
      // Initialize maps
      for (const r of group.recipients) {
        const notifId = r.notification.notificationId;
        const validIds = r.lineIds;
        pendingByNotif.set(notifId, (pendingByNotif.get(notifId) || 0) + validIds.length);
        for (const id of validIds) {
          if (!lineToNotifs.has(id)) lineToNotifs.set(id, new Set());
          lineToNotifs.get(id)!.add(notifId);
        }
      }
      // Snapshot initial valid count to identify zero-recipient notifications reliably on failure
      const initialValidCounts = new Map(pendingByNotif);
      try {
        // Circuit breaker: skip sends if open
        if (circuitOpenUntil) {
          const openUntil = circuitOpenUntil.get(group.channelId);
          if (openUntil && Date.now() < openUntil) {
            // Reset notifications back to FAILED with a future scheduledAt so they get retried later
            const ids = group.notifications.map(n => n.notificationId);
            await prisma.notification.updateMany({
              where: { notificationId: { in: ids } },
              data: {
                status: NotificationStatus.FAILED,
                scheduledAt: new Date(openUntil),
                logs: {
                  success: false,
                  message: 'SKIPPED_CIRCUIT_OPEN: deferred to cooldown',
                  deliveryChannelId: group.channelId,
                  timestamp: new Date().toISOString(),
                  errorType: 'TRANSIENT',
                  errorCode: 'CIRCUIT_OPEN',
                  httpStatus: 429,
                }
              }
            });
            // Undo the attempts increment for these, so skipped runs don't consume retry budget
            await prisma.notification.updateMany({
              where: { notificationId: { in: ids }, processingAttempts: { gt: 0 } },
              data: { processingAttempts: { decrement: 1 } }
            });
            logEvent('worker.circuit_open.skip', { channel_id: group.channelId, open_until: new Date(openUntil).toISOString(), deferred: group.notifications.length });
            failed += group.notifications.length; // Not delivered in this run
            continue;
          }
        }
        // Note: group-level idempotency across batches is disabled to avoid dropping
        // recipients in subsequent fetches. Each batch's group is sent independently.
        // Remove duplicates from lineIds
        const uniqueLineIds = [...new Set(group.lineIds)];

<<<<<<< HEAD
        // Split into chunks according to config
        const chunks: string[][] = [];
        for (let i = 0; i < uniqueLineIds.length; i += cfg.groupMaxRecipients) {
          chunks.push(uniqueLineIds.slice(i, i + cfg.groupMaxRecipients));
        }

        for (let i = 0; i < chunks.length; i++) {
          const chunk = chunks[i];
          await sendLineMulticast(chunk, group.message, group.credentials);
          logEvent('worker.send_multicast', {
            channel_id: group.channelId,
            recipients: chunk.length,
            chunk_index: i,
            chunks_total: chunks.length,
          });
          // Update per-notification pending counts based on delivered LINE IDs
          const newlyComplete: string[] = [];
          for (const id of chunk) {
            const notifIds = lineToNotifs.get(id);
            if (!notifIds) continue;
            for (const notifId of notifIds) {
              const remaining = (pendingByNotif.get(notifId) || 0) - 1;
              pendingByNotif.set(notifId, Math.max(remaining, 0));
              if (remaining === 0) {
                newlyComplete.push(notifId);
              }
            }
          }
          if (newlyComplete.length > 0) {
            await prisma.notification.updateMany({
              where: { notificationId: { in: newlyComplete } },
              data: {
                status: NotificationStatus.SENT,
                sentAt: new Date(),
                logs: {
                  success: true,
                  message: `All linked accounts delivered via chunks`,
                  deliveryChannelId: group.channelId,
                  timestamp: new Date().toISOString(),
                }
              }
            });
            newlyComplete.forEach(id => deliveredNotifIds.add(id));
          }
        }

        // Group completed; ensure any remaining fully delivered are marked
        const remainingToMark: string[] = [];
        for (const [notifId, remain] of pendingByNotif.entries()) {
          if (remain === 0 && !deliveredNotifIds.has(notifId)) remainingToMark.push(notifId);
        }
        if (remainingToMark.length > 0) {
          await prisma.notification.updateMany({
            where: { notificationId: { in: remainingToMark } },
            data: {
              status: NotificationStatus.SENT,
              sentAt: new Date(),
              logs: {
                success: true,
                message: `Delivered via prior chunk(s)`,
                deliveryChannelId: group.channelId,
                timestamp: new Date().toISOString(),
              }
            }
          });
          remainingToMark.forEach(id => deliveredNotifIds.add(id));
        }

        successful += group.notifications.length;
        // Reset consecutive transient failure counter on success
        if (circuitFailCount) circuitFailCount.set(group.channelId, 0);
        consoleDev.log(`✅ Sent multicast to ${uniqueLineIds.length} recipients for channel ${group.channelId}`);
        
      } catch (error) {
        // Mark all notifications in this group as failed
        const errorMessage = error instanceof Error ? error.message : 'Unknown error';
        const classification = classifyLineApiError(error);
        const now = Date.now();
        const updates: any = {
          status: NotificationStatus.FAILED,
          logs: {
            success: false,
            message: errorMessage,
            deliveryChannelId: group.channelId,
            timestamp: new Date().toISOString(),
            errorType: classification.type,
            errorCode: classification.code,
            httpStatus: classification.status,
          }
        };
        // Exponential backoff for transient errors
        if (classification.type === 'TRANSIENT') {
          // Use next attempt number based on increment earlier
          const maxNextAttempt = group.notifications.reduce(
            (max, n) => Math.max(max, (n.processingAttempts || 0) + 1),
            -Infinity
          );
          const backoffMs = maxNextAttempt === 1 ? 10_000 : maxNextAttempt === 2 ? 30_000 : 120_000;
          updates.scheduledAt = new Date(now + backoffMs);
        } else {
          // Mark as terminal by setting attempts to MAX_ATTEMPTS
          updates.processingAttempts = MAX_ATTEMPTS;
        }
        // Open circuit only after threshold of consecutive transient errors
        if (classification.type === 'TRANSIENT') {
          if (circuitFailCount) {
            const threshold = cfg.circuitOpenThreshold;
            const current = (circuitFailCount.get(group.channelId) || 0) + 1;
            circuitFailCount.set(group.channelId, current);
            if (current >= threshold && circuitOpenUntil) {
              const cooldown = cfg.circuitCooldownMs;
              circuitOpenUntil.set(group.channelId, now + cooldown);
              circuitFailCount.set(group.channelId, 0);
              logEvent('worker.circuit_open', { channel_id: group.channelId, cooldown_ms: cooldown, threshold });
            } else {
              logEvent('worker.circuit_failure_count', { channel_id: group.channelId, count: current, threshold });
            }
          }
        } else {
          // Non-transient error breaks the consecutive streak
          if (circuitFailCount) circuitFailCount.set(group.channelId, 0);
        }
        // Only mark undelivered notifications as FAILED; preserve SENT ones
        const undeliveredIds = group.notifications
          .map(n => n.notificationId)
          .filter(id => (pendingByNotif.get(id) || 0) > 0);
        if (undeliveredIds.length > 0) {
          await prisma.notification.updateMany({
            where: { notificationId: { in: undeliveredIds } },
            data: updates
          });
        }
        // Additionally, handle notifications with zero valid LINE IDs (they were grouped but have no deliverable recipients)
        const zeroValidIds = Array.from(initialValidCounts.entries())
          .filter(([id, count]) => count === 0)
          .map(([id]) => id);
        if (zeroValidIds.length > 0) {
          await prisma.notification.updateMany({
            where: { notificationId: { in: zeroValidIds } },
            data: {
              status: NotificationStatus.FAILED,
              processingAttempts: MAX_ATTEMPTS,
              logs: {
                success: false,
                message: 'SKIPPED_NO_LINK: No valid LINE recipients',
                deliveryChannelId: group.channelId,
                timestamp: new Date().toISOString(),
                errorType: 'PERMANENT',
                errorCode: 'NO_VALID_RECIPIENTS',
              }
            }
          });
        }
        
        const deliveredCount = group.notifications.length - undeliveredIds.length - zeroValidIds.length;
        if (deliveredCount > 0) {
          successful += deliveredCount;
          logEvent('worker.group.partial_success', {
            channel_id: group.channelId,
            delivered: deliveredCount,
            failed: undeliveredIds.length + zeroValidIds.length,
          });
        }
        failed += undeliveredIds.length + zeroValidIds.length;
        console.error(`❌ Failed to send multicast for channel ${group.channelId}:`, errorMessage);
=======
        // Send multicast message
        await sendLineMulticast(
          uniqueLineIds,
          group.message,
          group.credentials
        );

        // Mark all notifications in this group as sent
        await prisma.notification.updateMany({
          where: {
            notificationId: {
              in: group.notifications.map((n) => n.notificationId),
            },
          },
          data: {
            status: NotificationStatus.SENT,
            sentAt: new Date(),
            logs: {
              success: true,
              message: `Message sent via multicast to ${uniqueLineIds.length} recipients`,
              recipients: uniqueLineIds.length,
              deliveryChannelId: group.channelId,
              linkCount: uniqueLineIds.length,
              timestamp: new Date().toISOString(),
            },
          },
        });

        successful += group.notifications.length;
        console.log(
          `✅ Sent multicast to ${uniqueLineIds.length} recipients for channel ${group.channelId}`
        );
      } catch (error) {
        // Mark all notifications in this group as failed
        const errorMessage =
          error instanceof Error ? error.message : "Unknown error";

        await prisma.notification.updateMany({
          where: {
            notificationId: {
              in: group.notifications.map((n) => n.notificationId),
            },
          },
          data: {
            status: NotificationStatus.FAILED,
            logs: {
              success: false,
              message: errorMessage,
              deliveryChannelId: group.channelId,
              timestamp: new Date().toISOString(),
            },
          },
        });

        failed += group.notifications.length;
        console.error(
          `❌ Failed to send multicast for channel ${group.channelId}:`,
          errorMessage
        );
>>>>>>> 8dea04ae
      }
    }

    // Handle notifications that couldn't be grouped (no valid recipients)
    const groupedIds = new Set(
      groups.flatMap((g) => g.notifications.map((n) => n.notificationId))
    );
    const ungroupedNotifications = notifications.filter(
      (n) => !groupedIds.has(n.notificationId)
    );

    if (ungroupedNotifications.length > 0) {
      await prisma.notification.updateMany({
        where: {
          notificationId: {
            in: ungroupedNotifications.map((n) => n.notificationId),
          },
        },
        data: {
          status: NotificationStatus.FAILED,
          processingAttempts: MAX_ATTEMPTS,
          logs: {
            success: false,
            message: "No valid LINE recipients found",
            timestamp: new Date().toISOString(),
          },
        },
      });

      failed += ungroupedNotifications.length;
    }
  } catch (error) {
    console.error("Error in batch processing:", error);
    // Fall back to individual processing for remaining notifications
    const remainingNotifications = await prisma.notification.findMany({
      where: {
        notificationId: { in: notifications.map((n) => n.notificationId) },
        status: NotificationStatus.PROCESSING,
      },
    });

    const result = await processBatchConcurrently(
      remainingNotifications,
      maxConcurrency
    );
    successful += result.successful;
    failed += result.failed;
  }

  return { successful, failed };
}

/**
 * Process multiple notifications concurrently. It uses Promise.allSettled
 * to ensure that one failed notification does not stop others in the batch.
 */
async function processBatchConcurrently(
  notifications: Notification[],
  maxConcurrency: number
): Promise<{ successful: number; failed: number }> {
  let successful = 0;
  let failed = 0;

  // Process in chunks to control concurrency
  for (let i = 0; i < notifications.length; i += maxConcurrency) {
    const batch = notifications.slice(i, i + maxConcurrency);

    const results = await Promise.allSettled(
      batch.map((notification) => processNotification(notification))
    );

    results.forEach((result, index) => {
      if (result.status === "fulfilled") {
        successful++;
      } else {
        failed++;
        const notification = batch[index];
        // Enhanced error logging with notification context
        console.error(`❌ Notification batch failure:`, {
          notificationId: notification.notificationId,
          recipientType: notification.recipientType,
          recipientId: notification.recipientId,
          notificationType: notification.notificationType,
          branchId: notification.branchId,
          attempt: notification.processingAttempts,
          scheduledAt: notification.scheduledAt,
          targetDate: notification.targetDate,
          error: result.reason,
        });
      }
    });
  }

  return { successful, failed };
}

/**
 * Enhanced notification worker with configurable settings and performance improvements.
 */
export const runNotificationWorker = async (
  config: Partial<WorkerConfig> = {}
): Promise<WorkerResult> => {
  const startTime = Date.now();
  const workerConfig = { ...DEFAULT_CONFIG, ...config };
  const cfg = getNotificationConfig();
  const circuitOpenUntil = cfg.circuitEnabled ? new Map<string, number>() : undefined;
  const circuitFailCount = cfg.circuitEnabled ? new Map<string, number>() : undefined;

  let totalProcessed = 0;
  let totalSuccessful = 0;
  let totalFailed = 0;
  let batches = 0;

  try {
    // Add a brief delay to allow for transaction propagation in a distributed environment.
    // This helps prevent a race condition where the worker starts before the notification
    // records are visible to it.
    await new Promise((resolve) => setTimeout(resolve, 2000)); // 2-second delay

    consoleDev.log(`Starting notification worker with config:`, workerConfig);

    while (Date.now() - startTime < workerConfig.maxExecutionTimeMs) {
      // Fetch next batch of pending notifications
      const pendingNotifications = await prisma.notification.findMany({
        where: {
          status: {
            in: [NotificationStatus.PENDING, NotificationStatus.FAILED],
          },
          processingAttempts: { lt: MAX_ATTEMPTS },
          scheduledAt: { lte: new Date() },
        },
        take: workerConfig.batchSize,
        orderBy: [
          { processingAttempts: "asc" }, // Process new notifications first
          { scheduledAt: "asc" }, // Then by scheduled time
        ],
      });

      // If no notifications to process, break
      if (pendingNotifications.length === 0) {
<<<<<<< HEAD
        consoleDev.log('No pending notifications found. Worker completed.');
        consoleDev.log(`Query criteria: status IN [PENDING, FAILED], attempts < ${MAX_ATTEMPTS}, scheduledAt <= ${new Date().toISOString()}`);
        break;
      }

      consoleDev.log(`Processing batch ${batches + 1} with ${pendingNotifications.length} notifications`);
      logEvent('worker.batch.start', { batch: batches + 1, size: pendingNotifications.length });

      // Log details of notifications being processed
      pendingNotifications.forEach((notif, idx) => {
        consoleDev.log(`  ${idx + 1}. ${notif.recipientType} ${notif.recipientId} - Status: ${notif.status}, Attempts: ${notif.processingAttempts}`);
=======
        console.log("No pending notifications found. Worker completed.");
        console.log(
          `Query criteria: status IN [PENDING, FAILED], attempts < ${MAX_ATTEMPTS}, scheduledAt <= ${new Date().toISOString()}`
        );
        break;
      }

      console.log(
        `Processing batch ${batches + 1} with ${pendingNotifications.length} notifications`
      );

      // Log details of notifications being processed
      pendingNotifications.forEach((notif, idx) => {
        console.log(
          `  ${idx + 1}. ${notif.recipientType} ${notif.recipientId} - Status: ${notif.status}, Attempts: ${notif.processingAttempts}`
        );
>>>>>>> 8dea04ae
      });

      // Process batch with channel grouping for efficient multicast
      const batchResult = await processBatchWithGrouping(
        pendingNotifications,
        workerConfig.maxConcurrency,
        circuitOpenUntil,
        circuitFailCount,
      );

      totalProcessed += pendingNotifications.length;
      totalSuccessful += batchResult.successful;
      totalFailed += batchResult.failed;
      batches++;

<<<<<<< HEAD
      consoleDev.log(`Batch ${batches} completed: ${batchResult.successful} successful, ${batchResult.failed} failed`);
      logEvent('worker.batch.end', { batch: batches, successful: batchResult.successful, failed: batchResult.failed });
=======
      console.log(
        `Batch ${batches} completed: ${batchResult.successful} successful, ${batchResult.failed} failed`
      );
>>>>>>> 8dea04ae

      // Delay between batches to avoid overwhelming the system
      if (pendingNotifications.length === workerConfig.batchSize) {
        await new Promise((resolve) =>
          setTimeout(resolve, workerConfig.delayBetweenBatchesMs)
        );
      }
    }

    const executionTimeMs = Date.now() - startTime;
    const result: WorkerResult = {
      totalProcessed,
      successful: totalSuccessful,
      failed: totalFailed,
      executionTimeMs,
      batches,
    };

    consoleDev.log(`Notification worker completed:`, result);
    logEvent('worker.end', result as unknown as Record<string, unknown>);
    return result;
  } catch (error) {
    // Enhanced error logging for worker-level failures
    console.error("❌ Notification worker encountered a critical error:", {
      error: error instanceof Error ? error.message : "Unknown error",
      stack: error instanceof Error ? error.stack : undefined,
      totalProcessed,
      successful: totalSuccessful,
      failed: totalFailed,
      batches,
      executionTimeMs: Date.now() - startTime,
      config: workerConfig,
    });
    const executionTimeMs = Date.now() - startTime;

    return {
      totalProcessed,
      successful: totalSuccessful,
      failed: totalFailed,
      executionTimeMs,
      batches,
    };
  }
};

/**
 * Legacy function for backward compatibility
 * @deprecated Use runNotificationWorker() instead
 */
export const runSimpleNotificationWorker = async (): Promise<void> => {
  await runNotificationWorker({ batchSize: 10, maxConcurrency: 1 });
};<|MERGE_RESOLUTION|>--- conflicted
+++ resolved
@@ -1,4 +1,3 @@
-<<<<<<< HEAD
 
 import { prisma } from '@/lib/prisma';
 import { Notification, NotificationStatus } from '@prisma/client';
@@ -7,13 +6,6 @@
 import { decrypt, isEncrypted } from '@/lib/encryption';
 import getNotificationConfig from '@/lib/notification/config';
 import { logEvent, consoleDev } from '@/lib/telemetry/logging';
-=======
-import { prisma } from "@/lib/prisma";
-import { Notification, NotificationStatus } from "@prisma/client";
-import { sendLineMulticast, isValidLineId } from "@/lib/line-multi-channel";
-import { getChannelCredentials } from "@/lib/line-multi-channel";
-import { decrypt, isEncrypted } from "@/lib/encryption";
->>>>>>> 8dea04ae
 
 const MAX_ATTEMPTS = 3;
 
@@ -37,11 +29,7 @@
   ), // 1 second
 };
 
-<<<<<<< HEAD
 consoleDev.log('process.env.NODE_ENV', process.env.NODE_ENV);
-=======
-console.log("process.env.NODE_ENV", process.env.NODE_ENV);
->>>>>>> 8dea04ae
 
 interface WorkerResult {
   totalProcessed: number;
@@ -506,21 +494,11 @@
         }
       }
     }
-<<<<<<< HEAD
     
     // Filter to valid LINE IDs first
     const validIds = lineIds.filter(id => isValidLineId(id));
     // Skip if no valid LINE IDs or channel
     if (validIds.length === 0 || !channelIdForDelivery || !notification?.message) {
-=======
-
-    // Skip if no valid LINE IDs or channel
-    if (
-      lineIds.length === 0 ||
-      !channelIdForDelivery ||
-      !notification.message
-    ) {
->>>>>>> 8dea04ae
       continue;
     }
 
@@ -532,19 +510,12 @@
         message: notification.message!,
         lineIds: [],
         notifications: [],
-<<<<<<< HEAD
         recipients: [],
-=======
->>>>>>> 8dea04ae
       });
     }
 
     const group = groups.get(groupKey)!;
-<<<<<<< HEAD
     group.lineIds.push(...validIds);
-=======
-    group.lineIds.push(...lineIds.filter((id) => isValidLineId(id)));
->>>>>>> 8dea04ae
     group.notifications.push(notification);
     group.recipients.push({ notification, lineIds: validIds });
   }
@@ -582,12 +553,8 @@
 ): Promise<{ successful: number; failed: number }> {
   let successful = 0;
   let failed = 0;
-<<<<<<< HEAD
   const cfg = getNotificationConfig();
   
-=======
-
->>>>>>> 8dea04ae
   // First, mark all notifications as processing
   await prisma.notification.updateMany({
     where: {
@@ -602,15 +569,8 @@
   try {
     // Group notifications by channel and message
     const groups = await groupNotificationsByChannel(notifications);
-<<<<<<< HEAD
     consoleDev.log(`Grouped ${notifications.length} notifications into ${groups.length} channel groups`);
     
-=======
-    console.log(
-      `Grouped ${notifications.length} notifications into ${groups.length} channel groups`
-    );
-
->>>>>>> 8dea04ae
     // Process each group
     for (const group of groups) {
       // Track per-group delivered status at LINE ID granularity
@@ -667,7 +627,6 @@
         // Remove duplicates from lineIds
         const uniqueLineIds = [...new Set(group.lineIds)];
 
-<<<<<<< HEAD
         // Split into chunks according to config
         const chunks: string[][] = [];
         for (let i = 0; i < uniqueLineIds.length; i += cfg.groupMaxRecipients) {
@@ -833,67 +792,6 @@
         }
         failed += undeliveredIds.length + zeroValidIds.length;
         console.error(`❌ Failed to send multicast for channel ${group.channelId}:`, errorMessage);
-=======
-        // Send multicast message
-        await sendLineMulticast(
-          uniqueLineIds,
-          group.message,
-          group.credentials
-        );
-
-        // Mark all notifications in this group as sent
-        await prisma.notification.updateMany({
-          where: {
-            notificationId: {
-              in: group.notifications.map((n) => n.notificationId),
-            },
-          },
-          data: {
-            status: NotificationStatus.SENT,
-            sentAt: new Date(),
-            logs: {
-              success: true,
-              message: `Message sent via multicast to ${uniqueLineIds.length} recipients`,
-              recipients: uniqueLineIds.length,
-              deliveryChannelId: group.channelId,
-              linkCount: uniqueLineIds.length,
-              timestamp: new Date().toISOString(),
-            },
-          },
-        });
-
-        successful += group.notifications.length;
-        console.log(
-          `✅ Sent multicast to ${uniqueLineIds.length} recipients for channel ${group.channelId}`
-        );
-      } catch (error) {
-        // Mark all notifications in this group as failed
-        const errorMessage =
-          error instanceof Error ? error.message : "Unknown error";
-
-        await prisma.notification.updateMany({
-          where: {
-            notificationId: {
-              in: group.notifications.map((n) => n.notificationId),
-            },
-          },
-          data: {
-            status: NotificationStatus.FAILED,
-            logs: {
-              success: false,
-              message: errorMessage,
-              deliveryChannelId: group.channelId,
-              timestamp: new Date().toISOString(),
-            },
-          },
-        });
-
-        failed += group.notifications.length;
-        console.error(
-          `❌ Failed to send multicast for channel ${group.channelId}:`,
-          errorMessage
-        );
->>>>>>> 8dea04ae
       }
     }
 
@@ -1034,7 +932,6 @@
 
       // If no notifications to process, break
       if (pendingNotifications.length === 0) {
-<<<<<<< HEAD
         consoleDev.log('No pending notifications found. Worker completed.');
         consoleDev.log(`Query criteria: status IN [PENDING, FAILED], attempts < ${MAX_ATTEMPTS}, scheduledAt <= ${new Date().toISOString()}`);
         break;
@@ -1046,24 +943,6 @@
       // Log details of notifications being processed
       pendingNotifications.forEach((notif, idx) => {
         consoleDev.log(`  ${idx + 1}. ${notif.recipientType} ${notif.recipientId} - Status: ${notif.status}, Attempts: ${notif.processingAttempts}`);
-=======
-        console.log("No pending notifications found. Worker completed.");
-        console.log(
-          `Query criteria: status IN [PENDING, FAILED], attempts < ${MAX_ATTEMPTS}, scheduledAt <= ${new Date().toISOString()}`
-        );
-        break;
-      }
-
-      console.log(
-        `Processing batch ${batches + 1} with ${pendingNotifications.length} notifications`
-      );
-
-      // Log details of notifications being processed
-      pendingNotifications.forEach((notif, idx) => {
-        console.log(
-          `  ${idx + 1}. ${notif.recipientType} ${notif.recipientId} - Status: ${notif.status}, Attempts: ${notif.processingAttempts}`
-        );
->>>>>>> 8dea04ae
       });
 
       // Process batch with channel grouping for efficient multicast
@@ -1079,14 +958,8 @@
       totalFailed += batchResult.failed;
       batches++;
 
-<<<<<<< HEAD
       consoleDev.log(`Batch ${batches} completed: ${batchResult.successful} successful, ${batchResult.failed} failed`);
       logEvent('worker.batch.end', { batch: batches, successful: batchResult.successful, failed: batchResult.failed });
-=======
-      console.log(
-        `Batch ${batches} completed: ${batchResult.successful} successful, ${batchResult.failed} failed`
-      );
->>>>>>> 8dea04ae
 
       // Delay between batches to avoid overwhelming the system
       if (pendingNotifications.length === workerConfig.batchSize) {

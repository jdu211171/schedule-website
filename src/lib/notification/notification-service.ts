--- conflicted
+++ resolved
@@ -1,12 +1,7 @@
-<<<<<<< HEAD
 
 import { prisma } from '@/lib/prisma';
 import { Notification, NotificationStatus } from '@prisma/client';
 import { buildQueueIdempotencyKey } from '@/lib/notification/config';
-=======
-import { prisma } from "@/lib/prisma";
-import { Notification, NotificationStatus } from "@prisma/client";
->>>>>>> 8dea04ae
 
 interface CreateNotificationParams {
   recipientId: string;
@@ -79,11 +74,7 @@
             branchId: params.branchId,
           });
           console.log(
-<<<<<<< HEAD
             `Duplicate notification prevented (queue-idempotency) key=${key}`
-=======
-            `Duplicate notification prevented for ${params.recipientType} ${params.recipientId} on ${params.targetDate.toISOString().split("T")[0]} (branch=${params.branchId ?? "none"})`
->>>>>>> 8dea04ae
           );
           return null;
         }
@@ -108,11 +99,7 @@
             branchId: params.branchId,
           });
           console.log(
-<<<<<<< HEAD
             `Duplicate notification prevented (queue-idempotency) key=${key}`
-=======
-            `Duplicate notification prevented for ${params.recipientType} ${params.recipientId} (no targetDate, branch=${params.branchId ?? "none"})`
->>>>>>> 8dea04ae
           );
           return null;
         }

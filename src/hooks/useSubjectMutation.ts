--- conflicted
+++ resolved
@@ -88,21 +88,12 @@
   return useMutation<
   CreateSubjectResponse,
     Error,
-<<<<<<< HEAD
     CreateSubjectInput & { subjectTypeNames: Record<string, string> },
     SubjectMutationContext >
       ({
         mutationFn: (data) => {
           // eslint-disable-next-line @typescript-eslint/no-unused-vars
           const { subjectTypeNames: _subjectTypeNames, ...apiData } = data;
-=======
-    CreateSubjectInput & { subjectTypeNames: Record<string, string> }, // Add subjectTypeNames here
-    SubjectMutationContext >
-      ({
-        mutationFn: (data) => {
-          // Extract subjectTypeNames from the input and exclude it from API call
-          const { subjectTypeNames, ...apiData } = data;
->>>>>>> c5f00eae
           return fetcher("/api/subjects", {
             method: "POST",
             body: JSON.stringify(apiData),
@@ -111,7 +102,6 @@
         onMutate: async (newSubject) => {
           await queryClient.cancelQueries({ queryKey: ["subjects"] });
 
-<<<<<<< HEAD
           const subjectTypeNames = newSubject.subjectTypeNames || {};
 
           if (
@@ -128,18 +118,6 @@
                   newSubject.subjectTypeIds.includes(type.subjectTypeId) &&
                   type.name
                 ) {
-=======
-          // Get subjectTypeNames from the input (passed from the form component)
-          const subjectTypeNames = newSubject.subjectTypeNames || {};
-
-          // If subjectTypeNames weren't provided, try to get them from the cache
-          if (Object.keys(subjectTypeNames).length === 0) {
-            // Try to get subject type data from the cache
-            const subjectTypesData = queryClient.getQueryData(["subjectType"]);
-            if (subjectTypesData?.data) {
-              subjectTypesData.data.forEach((type: any) => {
-                if (type.subjectTypeId && type.name) {
->>>>>>> c5f00eae
                   subjectTypeNames[type.subjectTypeId] = type.name;
                 }
               });
@@ -149,7 +127,6 @@
           const queries = queryClient.getQueriesData<SubjectsQueryData>({
             queryKey: ["subjects"],
           });
-<<<<<<< HEAD
           const previousSubjects: Record<
             string,
             SubjectsQueryData | undefined
@@ -175,43 +152,11 @@
                   subjectTypeId: id,
                   subjectType: { name: subjectTypeNames[id] || "Loading..." },
                   _optimistic: true, // Custom flag
-=======
-          const previousSubjects: Record<string, SubjectsQueryData> = {};
-          queries.forEach(([queryKey, data]) => {
-            if (data) {
-              previousSubjects[JSON.stringify(queryKey)] = data;
-            }
-          });
-
-          const tempId = `temp-${Date.now()}`;
-          queries.forEach(([queryKey]) => {
-            const currentData =
-              queryClient.getQueryData<SubjectsQueryData>(queryKey);
-            if (currentData) {
-              const optimisticSubject: SubjectWithRelations & {
-                _optimistic?: boolean;
-              } = {
-                subjectId: tempId,
-                name: newSubject.name,
-                notes: newSubject.notes === null ? undefined : newSubject.notes,
-                createdAt: new Date(),
-                updatedAt: new Date(),
-                _optimistic: true,
-                subjectToSubjectTypes: newSubject.subjectTypeIds.map((id) => ({
-                  subjectId: tempId,
-                  subjectTypeId: id,
-                  subjectType: {
-                    name: subjectTypeNames[id] || `科目種別 ${id.slice(-4)}`,
-                  },
-                  createdAt: new Date(),
-                  updatedAt: new Date(),
->>>>>>> c5f00eae
                 })),
                 classSessions: [],
                 regularClassTemplates: [],
                 teacherSubjects: [],
                 StudentPreferenceSubject: [],
-<<<<<<< HEAD
                 _optimistic: true, // Custom flag
               };
 
@@ -274,86 +219,6 @@
             // tempToServerIdMap.delete(tempId); // Consider if getResolvedSubjectId is used long after
           }
           // Ensure data consistency without triggering a refetch
-=======
-              };
-
-              queryClient.setQueryData<SubjectsQueryData>(queryKey, {
-                ...currentData,
-                data: [optimisticSubject, ...currentData.data],
-                pagination: {
-                  ...currentData.pagination,
-                  total: currentData.pagination.total + 1,
-                },
-              });
-            }
-          });
-          return { previousSubjects, tempId };
-        },
-        onError: (error, _, context) => {
-          if (context?.previousSubjects) {
-            Object.entries(context.previousSubjects).forEach(
-              ([queryKeyStr, data]) => {
-                const queryKey = JSON.parse(queryKeyStr);
-                queryClient.setQueryData(queryKey, data);
-              }
-            );
-          }
-
-          // Clean up the ID mapping if we created one
-          if (context?.tempId) {
-            tempToServerIdMap.delete(context.tempId);
-          }
-
-          toast.error("科目の追加に失敗しました", {
-            description: error.message,
-          });
-        },
-        onSuccess: (response, _, context) => {
-          if (!context?.tempId) return;
-
-          tempToServerIdMap.set(context.tempId, response.data.subjectId);
-
-          const queries = queryClient.getQueriesData<SubjectsQueryData>({
-            queryKey: ["subjects"],
-          });
-          queries.forEach(([queryKey]) => {
-            const currentData =
-              queryClient.getQueryData<SubjectsQueryData>(queryKey);
-            if (currentData) {
-              queryClient.setQueryData<SubjectsQueryData>(queryKey, {
-                ...currentData,
-                data: currentData.data.map((subject) => {
-                  const optimisticSubject = subject as SubjectWithRelations & {
-                    _optimistic?: boolean;
-                  };
-                  if (
-                    optimisticSubject.subjectId === context.tempId &&
-                    optimisticSubject._optimistic
-                  ) {
-                    const serverSubject = response.data;
-                    return {
-                      ...optimisticSubject,
-                      ...serverSubject,
-                      notes:
-                        serverSubject.notes === null
-                          ? undefined
-                          : serverSubject.notes,
-                      subjectId: serverSubject.subjectId,
-                      _optimistic: false,
-                    };
-                  }
-                  return subject;
-                }),
-              });
-            }
-          });
-
-          toast.success("科目を追加しました", {
-            description: response.message,
-          });
-        },
-        onSettled: () => {
->>>>>>> c5f00eae
           queryClient.invalidateQueries({
             queryKey: ["subjects"],
             refetchType: "none",
@@ -365,7 +230,6 @@
 export function useSubjectUpdate() {
   const queryClient = useQueryClient();
   return useMutation<
-<<<<<<< HEAD
     UpdateSubjectResponse,
     Error,
     UpdateSubjectInput & { subjectTypeNames: Record<string, string> },
@@ -557,159 +421,6 @@
       queryClient.invalidateQueries({
         queryKey: ["subject", resolvedId],
         refetchType: "none",
-=======
-  UpdateSubjectResponse,
-    Error,
-    UpdateSubjectInput & { subjectTypeNames: Record<string, string> }, // Add subjectTypeNames here
-    SubjectMutationContext >
-      ({
-        mutationFn: (data) => {
-          // Extract subjectTypeNames from the input and exclude it from API call
-          const { subjectTypeNames, ...apiData } = data;
-          return fetcher(`/api/subjects`, {
-            method: "PUT",
-            body: JSON.stringify(apiData),
-          });
-        },
-        onMutate: async (updatedSubjectData) => {
-          await queryClient.cancelQueries({ queryKey: ["subjects"] });
-
-          // Get subjectTypeNames from the input (passed from the form component)
-          const subjectTypeNames = updatedSubjectData.subjectTypeNames || {};
-
-          // If subjectTypeNames weren't provided and we need them, get from cache
-          if (
-            Object.keys(subjectTypeNames).length === 0 &&
-            updatedSubjectData.subjectTypeIds
-          ) {
-            // Try to get subject type data from the cache
-            const subjectTypesData = queryClient.getQueryData(["subjectType"]);
-            if (subjectTypesData?.data) {
-              subjectTypesData.data.forEach((type: any) => {
-                if (type.subjectTypeId && type.name) {
-                  subjectTypeNames[type.subjectTypeId] = type.name;
-                }
-              });
-            }
-          }
-
-          const queries = queryClient.getQueriesData<SubjectsQueryData>({
-            queryKey: ["subjects"],
-          });
-          const previousSubjects: Record<string, SubjectsQueryData> = {};
-          queries.forEach(([queryKey, data]) => {
-            if (data) {
-              previousSubjects[JSON.stringify(queryKey)] = data;
-            }
-          });
-
-          queries.forEach(([queryKey]) => {
-            const currentData =
-              queryClient.getQueryData<SubjectsQueryData>(queryKey);
-            if (currentData) {
-              queryClient.setQueryData<SubjectsQueryData>(queryKey, {
-                ...currentData,
-                data: currentData.data.map((subject) => {
-                  if (subject.subjectId === updatedSubjectData.subjectId) {
-                    const updatedOptimisticSubject: SubjectWithRelations & {
-                      _optimistic?: boolean;
-                    } = {
-                      ...subject,
-                      ...(updatedSubjectData.name && {
-                        name: updatedSubjectData.name,
-                      }),
-                      notes:
-                        updatedSubjectData.notes !== undefined
-                          ? updatedSubjectData.notes === null
-                            ? undefined
-                            : updatedSubjectData.notes
-                          : subject.notes,
-                      subjectToSubjectTypes: updatedSubjectData.subjectTypeIds
-                        ? updatedSubjectData.subjectTypeIds.map((typeId) => ({
-                            subjectId: subject.subjectId,
-                            subjectTypeId: typeId,
-                            subjectType: {
-                              name:
-                                subjectTypeNames[typeId] ||
-                                `科目種別 ${typeId.slice(-4)}`,
-                            },
-                            createdAt: new Date(),
-                            updatedAt: new Date(),
-                          }))
-                        : subject.subjectToSubjectTypes,
-                      updatedAt: new Date(),
-                      _optimistic: true,
-                    };
-                    return updatedOptimisticSubject;
-                  }
-                  return subject;
-                }),
-              });
-            }
-          });
-          return { previousSubjects, tempId: updatedSubjectData.subjectId };
-        },
-        onError: (error, _, context) => {
-          if (context?.previousSubjects) {
-            Object.entries(context.previousSubjects).forEach(
-              ([queryKeyStr, data]) => {
-                queryClient.setQueryData(JSON.parse(queryKeyStr), data);
-              }
-            );
-          }
-          toast.error("科目の更新に失敗しました", {
-            description: error.message,
-          });
-        },
-        onSuccess: (response, variables, context) => {
-          const queries = queryClient.getQueriesData<SubjectsQueryData>({
-            queryKey: ["subjects"],
-          });
-          queries.forEach(([queryKey]) => {
-            const currentData =
-              queryClient.getQueryData<SubjectsQueryData>(queryKey);
-            if (currentData) {
-              queryClient.setQueryData<SubjectsQueryData>(queryKey, {
-                ...currentData,
-                data: currentData.data.map((subject) => {
-                  const optimisticSubject = subject as SubjectWithRelations & {
-                    _optimistic?: boolean;
-                  };
-                  if (
-                    optimisticSubject.subjectId === context?.tempId ||
-                    optimisticSubject.subjectId === response.data.subjectId
-                  ) {
-                    const serverSubject = response.data;
-                    return {
-                      ...optimisticSubject,
-                      ...serverSubject,
-                      notes:
-                        serverSubject.notes === null
-                          ? undefined
-                          : serverSubject.notes,
-                      subjectId: serverSubject.subjectId,
-                      _optimistic: false,
-                    };
-                  }
-                  return subject;
-                }),
-              });
-            }
-          });
-
-          toast.success("科目を更新しました", {
-            description: response.message,
-          });
-        },
-        onSettled: (data, error, variables) => {
-          queryClient.invalidateQueries({ queryKey: ["subjects"] });
-          if (variables?.subjectId) {
-            queryClient.invalidateQueries({
-              queryKey: ["subject", variables.subjectId],
-            });
-          }
-        },
->>>>>>> c5f00eae
       });
 }
 
@@ -718,26 +429,17 @@
   return useMutation<
   DeleteSubjectResponse,
     Error,
-<<<<<<< HEAD
     string, // Change from object to string parameter
     SubjectMutationContext >
       ({
         mutationFn: (subjectId) => {
           // Resolve the ID before sending to the server (like in the grade module)
-=======
-    string,
-    SubjectMutationContext >
-      ({
-        mutationFn: (subjectId) => {
-          // Resolve the ID before sending to the server
->>>>>>> c5f00eae
           const resolvedId = getResolvedSubjectId(subjectId);
 
           return fetcher(`/api/subjects?subjectId=${resolvedId}`, {
             method: "DELETE",
           });
         },
-<<<<<<< HEAD
         onMutate: async (subjectIdToDelete) => {
           await queryClient.cancelQueries({ queryKey: ["subjects"] });
 
@@ -785,133 +487,10 @@
           toast.success(response.message);
         },
         onSettled: () => {
-=======
-        onMutate: async (subjectId) => {
-          // Cancel any outgoing refetches
-          await queryClient.cancelQueries({ queryKey: ["subjects"] });
-
-          // Resolve ID for any potential temporary ID
-          const resolvedId = getResolvedSubjectId(subjectId);
-
-          await queryClient.cancelQueries({
-            queryKey: ["subject", resolvedId],
-          });
-
-          // Snapshot all subject queries
-          const queries = queryClient.getQueriesData<SubjectsQueryData>({
-            queryKey: ["subjects"],
-          });
-          const previousSubjects: Record<string, SubjectsQueryData> = {};
-
-          // Save all subject queries for potential rollback
-          queries.forEach(([queryKey, data]) => {
-            if (data) {
-              previousSubjects[JSON.stringify(queryKey)] = data;
-            }
-          });
-
-          // Save the subject being deleted
-          let deletedSubject: SubjectWithRelations | undefined;
-          for (const [, data] of queries) {
-            if (data) {
-              const found = data.data.find(
-                (subject) => subject.subjectId === subjectId
-              );
-              if (found) {
-                deletedSubject = found;
-                break;
-              }
-            }
-          }
-
-          // Optimistically update all subject queries
-          queries.forEach(([queryKey]) => {
-            const currentData =
-              queryClient.getQueryData<SubjectsQueryData>(queryKey);
-
-            if (currentData) {
-              queryClient.setQueryData<SubjectsQueryData>(queryKey, {
-                ...currentData,
-                data: currentData.data.filter(
-                  (subject) => subject.subjectId !== subjectId
-                ),
-                pagination: {
-                  ...currentData.pagination,
-                  total: Math.max(0, currentData.pagination.total - 1),
-                },
-              });
-            }
-          });
-
-          // Remove the individual subject query
-          queryClient.removeQueries({ queryKey: ["subject", resolvedId] });
-
-          // If it was a temporary ID, clean up the mapping
-          if (subjectId.startsWith("temp-")) {
-            tempToServerIdMap.delete(subjectId);
-          }
-
-          // Return the snapshots for rollback
-          return { previousSubjects, deletedSubject };
-        },
-        onError: (error, subjectId, context) => {
-          // Rollback subject list queries
-          if (context?.previousSubjects) {
-            Object.entries(context.previousSubjects).forEach(
-              ([queryKeyStr, data]) => {
-                const queryKey = JSON.parse(queryKeyStr);
-                queryClient.setQueryData(queryKey, data);
-              }
-            );
-          }
-
-          // Restore mapping if it was removed
-          if (subjectId.startsWith("temp-") && context?.deletedSubject) {
-            tempToServerIdMap.set(subjectId, context.deletedSubject.subjectId);
-          }
-
-          // Resolve ID for restoring the single subject query
-          const resolvedId = getResolvedSubjectId(subjectId);
-
-          // Restore individual subject query if it existed
-          if (context?.deletedSubject) {
-            queryClient.setQueryData(
-              ["subject", resolvedId],
-              context.deletedSubject
-            );
-          }
-
-          toast.error("科目の削除に失敗しました", {
-            description: error.message,
-          });
-        },
-        onSuccess: (data, subjectId) => {
-          // If it was a temporary ID, clean up the mapping on success
-          if (subjectId.startsWith("temp-")) {
-            tempToServerIdMap.delete(subjectId);
-          }
-
-          toast.success("科目を削除しました", {
-            description: data.message,
-          });
-        },
-        onSettled: (_, __, subjectId) => {
-          // Resolve ID for proper invalidation
-          const resolvedId = getResolvedSubjectId(subjectId);
-
-          // Invalidate queries in the background to ensure eventual consistency
->>>>>>> c5f00eae
           queryClient.invalidateQueries({
             queryKey: ["subjects"],
             refetchType: "none",
           });
-<<<<<<< HEAD
-=======
-          queryClient.invalidateQueries({
-            queryKey: ["subject", resolvedId],
-            refetchType: "none",
-          });
->>>>>>> c5f00eae
         },
       });
 }
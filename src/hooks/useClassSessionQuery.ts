import { fetcher } from "@/lib/fetcher";
import { ClassSessionFilter, classSessionFilterSchema } from "@/schemas/class-session.schema";
import { Prisma } from "@prisma/client";
import { useQuery, useQueries, UseQueryResult } from "@tanstack/react-query";

// Define the include object for ClassSession relations
export const classSessionWithRelationsInclude = {
  booth: true,
  classType: true,
  subject: true,
  teacher: true,
  student: true,
  branch: true,
} as const;

// Type for a ClassSession with all its relations from Prisma
export type ClassSessionWithRelations = Prisma.ClassSessionGetPayload<{
  include: typeof classSessionWithRelationsInclude;
}>;

// Дополнительные поля из API, которые не включены в Prisma тип
export interface ApiClassSessionFields {
  teacherName?: string;
  studentName?: string;
  subjectName?: string;
  classTypeName?: string;
  boothName?: string;
  branchName?: string | null;
  seriesId?: string | null;
  duration?: number;
}
<<<<<<< HEAD

// Расширенный тип, который объединяет Prisma-тип и поля API
export type ExtendedClassSessionWithRelations = ClassSessionWithRelations & ApiClassSessionFields;

=======

// Расширенный тип, который объединяет Prisma-тип и поля API
export type ExtendedClassSessionWithRelations = ClassSessionWithRelations & ApiClassSessionFields;

>>>>>>> 9351bc74
// Parameters for the useClassSessions hook
export type UseClassSessionsParams = {
  page?: number;
  limit?: number;
  teacherId?: string;
  studentId?: string;
  subjectId?: string;
  classTypeId?: string;
  boothId?: string;
  branchId?: string;
  startDate?: string;
  endDate?: string;
  seriesId?: string;
};

// Response type for a list of class sessions - используем расширенный тип
export type ClassSessionsResponse = {
  data: ExtendedClassSessionWithRelations[];
  pagination: {
    total: number;
    page: number;
    limit: number;
    pages: number;
  };
};

// Response type for a single class session - используем расширенный тип
export type SingleClassSessionResponse = {
  data: ExtendedClassSessionWithRelations;
};

/**
 * Hook to fetch a list of class sessions with pagination and filtering.
 */
export function useClassSessions(params: UseClassSessionsParams = { page: 1, limit: 10 }) {
  // Validate and structure parameters using the Zod schema
  const validatedQuery = classSessionFilterSchema.parse(params);

  // Construct search parameters for the API request
  const searchParams = new URLSearchParams();
  for (const [key, value] of Object.entries(validatedQuery)) {
    if (value !== undefined && value !== null) {
      if (Array.isArray(value)) {
        value.forEach((v) => searchParams.append(key, String(v)));
      } else {
        searchParams.set(key, String(value));
      }
    }
  }
  const queryString = searchParams.toString();

  return useQuery<ClassSessionsResponse>({
    queryKey: ["classSessions", validatedQuery],
    queryFn: async () =>
      await fetcher<ClassSessionsResponse>(`/api/class-sessions?${queryString}`),
  });
}

/**
 * Hook to fetch a single class session by its ID.
 */
export function useClassSession(classSessionId: string | undefined | null) {
  return useQuery<ExtendedClassSessionWithRelations>({
    queryKey: ["classSession", classSessionId],
    queryFn: async () => {
      if (!classSessionId) {
        throw new Error("classSessionId is required to fetch a single class session.");
      }
      const response = await fetcher<SingleClassSessionResponse>(`/api/class-sessions/${classSessionId}`);
      return response.data;
    },
    enabled: !!classSessionId,
  });
}

/**
 * Hook for simultaneously fetching class sessions data for multiple individual dates
 */
export function useMultipleDaysClassSessions(dates: string[]): UseQueryResult<ClassSessionsResponse, Error>[] {
  return useQueries({
    queries: dates.map(dateStr => ({
      queryKey: ['classSessions', 'byDate', dateStr],
      queryFn: async () => {
        const url = `/api/class-sessions?date=${dateStr}&limit=100`;
        return await fetcher<ClassSessionsResponse>(url);
      },
<<<<<<< HEAD
      staleTime: 1000 * 60 * 5, 
    }))
=======
      staleTime: 1000 * 60 * 5,
    }))
  });
}

// Hook for fetching class sessions within a specific date range
export function useClassSessionsDateRange(params: {
  startDate: string;
  endDate: string;
  teacherId?: string;
  studentId?: string;
  page?: number;
  limit?: number;
}) {
  const { startDate, endDate, teacherId, studentId, page = 1, limit = 50 } = params;

  return useQuery<ClassSessionsResponse>({
    queryKey: ["classSessions", "dateRange", startDate, endDate, teacherId, studentId, page, limit],
    queryFn: async () => {
      const queryParams = new URLSearchParams({
        startDate,
        endDate,
        page: page.toString(),
        limit: limit.toString(),
      });

      if (teacherId) queryParams.append("teacherId", teacherId);
      if (studentId) queryParams.append("studentId", studentId);

      return await fetcher<ClassSessionsResponse>(`/api/class-sessions?${queryParams.toString()}`);
    },
    enabled: !!startDate && !!endDate,
  });
}

// Hook for fetching class sessions for a specific day
export function useClassSessionsByDate(date: string, params: {
  teacherId?: string;
  studentId?: string;
  limit?: number;
} = {}) {
  const { teacherId, studentId, limit = 100 } = params;

  return useQuery<ClassSessionsResponse>({
    queryKey: ["classSessions", "byDate", date, teacherId, studentId],
    queryFn: async () => {
      const queryParams = new URLSearchParams({
        startDate: date,
        endDate: date,
        limit: limit.toString(),
        page: "1",
      });

      if (teacherId) queryParams.append("teacherId", teacherId);
      if (studentId) queryParams.append("studentId", studentId);

      return await fetcher<ClassSessionsResponse>(`/api/class-sessions?${queryParams.toString()}`);
    },
    enabled: !!date,
>>>>>>> 9351bc74
  });
}
  <|MERGE_RESOLUTION|>--- conflicted
+++ resolved
@@ -29,17 +29,10 @@
   seriesId?: string | null;
   duration?: number;
 }
-<<<<<<< HEAD
 
 // Расширенный тип, который объединяет Prisma-тип и поля API
 export type ExtendedClassSessionWithRelations = ClassSessionWithRelations & ApiClassSessionFields;
 
-=======
-
-// Расширенный тип, который объединяет Prisma-тип и поля API
-export type ExtendedClassSessionWithRelations = ClassSessionWithRelations & ApiClassSessionFields;
-
->>>>>>> 9351bc74
 // Parameters for the useClassSessions hook
 export type UseClassSessionsParams = {
   page?: number;
@@ -126,11 +119,7 @@
         const url = `/api/class-sessions?date=${dateStr}&limit=100`;
         return await fetcher<ClassSessionsResponse>(url);
       },
-<<<<<<< HEAD
       staleTime: 1000 * 60 * 5, 
-    }))
-=======
-      staleTime: 1000 * 60 * 5,
     }))
   });
 }
@@ -189,7 +178,5 @@
       return await fetcher<ClassSessionsResponse>(`/api/class-sessions?${queryParams.toString()}`);
     },
     enabled: !!date,
->>>>>>> 9351bc74
   });
-}
-  +}
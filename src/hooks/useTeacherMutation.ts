--- conflicted
+++ resolved
@@ -1,21 +1,16 @@
 import { fetcher } from "@/lib/fetcher";
-import { CreateTeacherInput, UpdateTeacherInput } from "@/schemas/teacher.schema";
 import { useMutation, useQueryClient } from "@tanstack/react-query";
-<<<<<<< HEAD
-import { Teacher } from "@prisma/client";
-=======
 import { TeacherWithPreference } from "./useTeacherQuery";
 import { CreateTeacherInput, UpdateTeacherInput } from "../schemas/teacher.schema";
->>>>>>> ee864445
 
 type CreateTeacherResponse = {
   message: string;
-  data: Teacher;
+  data: TeacherWithPreference;
 };
 
 type UpdateTeacherResponse = {
   message: string;
-  data: Teacher;
+  data: TeacherWithPreference;
 };
 
 type DeleteTeacherResponse = {
@@ -39,15 +34,10 @@
 export function useTeacherUpdate() {
   const queryClient = useQueryClient();
   return useMutation<UpdateTeacherResponse, Error, UpdateTeacherInput>({
-<<<<<<< HEAD
-    mutationFn: ({ teacherId, ...data }) =>
-      fetcher(`/api/teacher`, {
-=======
     mutationFn: (data) =>
       fetcher("/api/teacher", {
->>>>>>> ee864445
         method: "PUT",
-        body: JSON.stringify({ teacherId, ...data }),
+        body: JSON.stringify(data),
       }),
     onSuccess: () => {
       queryClient.invalidateQueries({ queryKey: ["teachers"] });

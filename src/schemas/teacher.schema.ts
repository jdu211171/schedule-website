import { z } from "zod";

export const teacherCreateSchema = z.object({
<<<<<<< HEAD
    name: z.string().min(1, { message: "名前は必須です" }),
    evaluationId: z.string().nullable().optional(),
    birthDate: z.date().nullable().optional(),
    mobileNumber: z.string().max(20).nullable().optional(),
    email: z.string().email().optional(),
    highSchool: z.string().max(100).nullable().optional(),
    university: z.string().max(100).nullable().optional(),
    faculty: z.string().max(100).nullable().optional(),
    department: z.string().max(100).nullable().optional(),
    enrollmentStatus: z.string().max(50).nullable().optional(),
    otherUniversities: z.string().max(255).nullable().optional(),
    englishProficiency: z.string().max(50).nullable().optional(),
    toeic: z.number().int().nullable().optional(),
    toefl: z.number().int().nullable().optional(),
    mathCertification: z.string().max(50).nullable().optional(),
    kanjiCertification: z.string().max(50).nullable().optional(),
    otherCertifications: z.string().max(255).nullable().optional(),
    notes: z.string().optional(),

    username: z.string().min(1, { message: "ユーザー名は必須です" }),
    password: z.string().min(6, { message: "パスワードは6文字以上である必要があります" }),
});

export const teacherUpdateSchema = teacherCreateSchema.partial().extend({
    teacherId: z.string().cuid({ message: "無効なIDです" }), // Required for updates
=======
  name: z.string().min(1, { message: "名前は必須です" }),
  evaluationId: z.string().nullable().optional(),
  birthDate: z.date().nullable().optional(),
  mobileNumber: z.string().max(20).nullable().optional(),
  email: z.string().email().optional(),
  highSchool: z.string().max(100).nullable().optional(),
  university: z.string().max(100).nullable().optional(),
  faculty: z.string().max(100).nullable().optional(),
  department: z.string().max(100).nullable().optional(),
  enrollmentStatus: z.string().max(50).nullable().optional(),
  otherUniversities: z.string().max(255).nullable().optional(),
  englishProficiency: z.string().max(50).nullable().optional(),
  toeic: z.number().int().nullable().optional(),
  toefl: z.number().int().nullable().optional(),
  mathCertification: z.string().max(50).nullable().optional(),
  kanjiCertification: z.string().max(50).nullable().optional(),
  otherCertifications: z.string().max(255).nullable().optional(),
  notes: z.string().optional(),

  username: z.string().min(1, { message: "ユーザー名は必須です" }),
  password: z
    .string()
    .min(6, { message: "パスワードは6文字以上である必要があります" }),
});

export const teacherUpdateSchema = teacherCreateSchema.partial().extend({
  teacherId: z.string().cuid({ message: "無効な ID です" }),
>>>>>>> ef6a4490
});

export const teacherSchema = z.object({
  teacherId: z.string(),
  name: z.string(),
  evaluationId: z.string().nullable(),
  birthDate: z.date().nullable(),
  mobileNumber: z.string().nullable(),
  email: z.string().nullable(),
  highSchool: z.string().nullable(),
  university: z.string().nullable(),
  faculty: z.string().nullable(),
  department: z.string().nullable(),
  enrollmentStatus: z.string().nullable(),
  otherUniversities: z.string().nullable(),
  englishProficiency: z.string().nullable(),
  toeic: z.number().int().nullable(),
  toefl: z.number().int().nullable(),
  mathCertification: z.string().nullable(),
  kanjiCertification: z.string().nullable(),
  otherCertifications: z.string().nullable(),
  notes: z.string().nullable(),
  createdAt: z.date(),
  updatedAt: z.date(),
});

export type TeacherCreateInput = z.infer<typeof teacherCreateSchema>;
export type TeacherUpdateInput = z.infer<typeof teacherUpdateSchema>;
export type Teacher = z.infer<typeof teacherSchema>;
export type TeacherWithPreference = Teacher & {
  preference: {
    desiredTimes: { dayOfWeek: string; startTime: string; endTime: string }[];
    additionalNotes: string | null;
  } | null;
};<|MERGE_RESOLUTION|>--- conflicted
+++ resolved
@@ -1,33 +1,6 @@
 import { z } from "zod";
 
 export const teacherCreateSchema = z.object({
-<<<<<<< HEAD
-    name: z.string().min(1, { message: "名前は必須です" }),
-    evaluationId: z.string().nullable().optional(),
-    birthDate: z.date().nullable().optional(),
-    mobileNumber: z.string().max(20).nullable().optional(),
-    email: z.string().email().optional(),
-    highSchool: z.string().max(100).nullable().optional(),
-    university: z.string().max(100).nullable().optional(),
-    faculty: z.string().max(100).nullable().optional(),
-    department: z.string().max(100).nullable().optional(),
-    enrollmentStatus: z.string().max(50).nullable().optional(),
-    otherUniversities: z.string().max(255).nullable().optional(),
-    englishProficiency: z.string().max(50).nullable().optional(),
-    toeic: z.number().int().nullable().optional(),
-    toefl: z.number().int().nullable().optional(),
-    mathCertification: z.string().max(50).nullable().optional(),
-    kanjiCertification: z.string().max(50).nullable().optional(),
-    otherCertifications: z.string().max(255).nullable().optional(),
-    notes: z.string().optional(),
-
-    username: z.string().min(1, { message: "ユーザー名は必須です" }),
-    password: z.string().min(6, { message: "パスワードは6文字以上である必要があります" }),
-});
-
-export const teacherUpdateSchema = teacherCreateSchema.partial().extend({
-    teacherId: z.string().cuid({ message: "無効なIDです" }), // Required for updates
-=======
   name: z.string().min(1, { message: "名前は必須です" }),
   evaluationId: z.string().nullable().optional(),
   birthDate: z.date().nullable().optional(),
@@ -55,7 +28,6 @@
 
 export const teacherUpdateSchema = teacherCreateSchema.partial().extend({
   teacherId: z.string().cuid({ message: "無効な ID です" }),
->>>>>>> ef6a4490
 });
 
 export const teacherSchema = z.object({

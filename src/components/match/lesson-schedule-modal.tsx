"use client";

import { useState, useEffect } from "react";
import { Button } from "@/components/ui/button";
import { BookOpen, X, AlertTriangle } from "lucide-react";
import {
  AlertDialog,
  AlertDialogAction,
  AlertDialogCancel,
  AlertDialogContent,
  AlertDialogDescription,
  AlertDialogFooter,
  AlertDialogHeader,
  AlertDialogTitle,
} from "@/components/ui/alert-dialog";
import WeeklySchedule from "./weekly-schedule";
import LessonModalSelects from "./lesson-modal-selects";
import { useModalSelects } from "./hooks/useModalSelects";
import { ClassSession, DisplayLesson } from "./types";
import { useRegularLessons } from "./hooks/useRegularLessons";
import { deleteRegularClassTemplate, updateRegularClassTemplate } from "./api-client";
<<<<<<< HEAD
import { AxiosError } from 'axios';

// API error data type
interface ApiErrorData {
  message?: string;
  [key: string]: unknown;
}

// Utility function to check if error is an Axios error
function isAxiosError<T = unknown>(error: unknown): error is AxiosError<T> {
  return (
    typeof error === 'object' &&
    error !== null &&
    'isAxiosError' in error &&
    (error as {isAxiosError?: boolean}).isAxiosError === true
  );
}
=======
>>>>>>> 58881642

// Component for displaying error notification
function ErrorNotification({ message, onClose }: { message: string; onClose: () => void }) {
  if (!message) return null;

  return (
    <div className="fixed top-4 left-1/2 transform -translate-x-1/2 z-50 bg-white border border-red-300 rounded-md shadow-md flex items-center py-2 px-4 max-w-md animate-in fade-in slide-in-from-top-5">
      <span className="text-red-600 mr-2 flex-shrink-0">
        <AlertTriangle className="h-5 w-5" />
      </span>
      <span className="text-sm">{message}</span>
      <button onClick={onClose} className="ml-3 text-gray-400 hover:text-gray-600 flex-shrink-0">
        <X className="h-5 w-5" />
      </button>
    </div>
  );
}

// Component for displaying success notification
function SuccessNotification({ message, onClose }: { message: string; onClose: () => void }) {
  if (!message) return null;

  return (
    <div className="fixed top-4 left-1/2 transform -translate-x-1/2 z-50 bg-white border border-green-300 rounded-md shadow-md flex items-center py-2 px-4 max-w-md animate-in fade-in slide-in-from-top-5">
      <span className="text-green-600 mr-2 flex-shrink-0">
        <svg xmlns="http://www.w3.org/2000/svg" width="20" height="20" viewBox="0 0 24 24" fill="none" stroke="currentColor" strokeWidth="2" strokeLinecap="round" strokeLinejoin="round">
          <path d="M22 11.08V12a10 10 0 1 1-5.93-9.14"></path>
          <polyline points="22 4 12 14.01 9 11.01"></polyline>
        </svg>
      </span>
      <span className="text-sm">{message}</span>
      <button onClick={onClose} className="ml-3 text-gray-400 hover:text-gray-600 flex-shrink-0">
        <X className="h-5 w-5" />
      </button>
    </div>
  );
}

interface LessonScheduleModalProps {
  onClose: () => void;
  teacherName: string;
  studentName: string;
  teacherId: string;
  studentId: string;
  open: boolean;
  onAddLesson?: (lesson: Partial<ClassSession>) => void;
}

export default function LessonScheduleModal({
  onClose,
  teacherName,
  studentName,
  teacherId,
  studentId,
  open,
  onAddLesson, // eslint-disable-line @typescript-eslint/no-unused-vars
}: LessonScheduleModalProps) {
  // State for error display
  const [errorMessage, setErrorMessage] = useState<string>("");
  const [successMessage, setSuccessMessage] = useState<string>("");
  const [isConfirmOpen, setIsConfirmOpen] = useState(false);
  const [hasChanges, setHasChanges] = useState(false);
  
  // State for edit mode
  const [isEditMode, setIsEditMode] = useState(false);
  const [editingLesson, setEditingLesson] = useState<DisplayLesson | null>(null);
  
  // Loading existing lessons using hook for all 3 types (teacher, student and shared)
  const { 
    data: lessons = [], 
    isLoading: lessonsLoading,
    refetch: refetchLessons 
  } = useRegularLessons({
    teacherId,
    studentId,
    teacherName,
    studentName
  });
  
  // Using our hook for API operations
  const {
    // Data for selects
    subjects,
    availableDays,
    availableStartTimes,
    availableBooths,
    
    // Selected values
    selectedSubject,
    selectedDay,
    selectedStartTime,
    selectedEndTime,
    selectedDuration,
    selectedBooth,
    
    // Setters for selected values
    setSelectedSubject,
    setSelectedDay,
    setSelectedStartTime,
    setSelectedDuration,
    setSelectedBooth,
    
    // Loading states
    loading,
    error,
    hasCommonSubjects,
    hasCommonDays,
    hasCommonTimeSlots,
    
    // Utility methods
    getDurationOptions,
    resetForm,
    handleTimeStep,
    createClassSession
  } = useModalSelects({
    teacherId,
    studentId
  });
  
  const durationOptions = getDurationOptions();
  
  // Display API error
  useEffect(() => {
    if (error) {
      setErrorMessage(error);
    }
  }, [error]);
  
  // Track changes for close warning
  useEffect(() => {
    if (selectedSubject || selectedBooth) {
      setHasChanges(true);
    }
  }, [selectedSubject, selectedBooth]);
  
<<<<<<< HEAD
  // Cancel edit mode
=======
  // Функция для выхода из режима редактирования
>>>>>>> 58881642
  const cancelEdit = () => {
    setIsEditMode(false);
    setEditingLesson(null);
    resetForm();
  };
  
<<<<<<< HEAD
  // Handle lesson click to enter edit mode
=======
  // Функция для установки урока в режим редактирования
>>>>>>> 58881642
  const handleLessonClick = (lesson: DisplayLesson) => {
    if (!lesson.templateId) {
      setErrorMessage("このレッスンには編集可能なIDがありません");
      return;
    }
    
    setIsEditMode(true);
    setEditingLesson(lesson);
    
<<<<<<< HEAD
    setSelectedSubject(lesson.subjectId || "");
    setSelectedDay(lesson.dayOfWeek);
    
    // Calculate duration from start and end time
=======
    // Устанавливаем все поля в соответствии с данными урока
    setSelectedSubject(lesson.subjectId || "");
    setSelectedDay(lesson.dayOfWeek);
    
    // Определяем длительность
>>>>>>> 58881642
    const startMinutes = timeToMinutes(lesson.startTime);
    const endMinutes = timeToMinutes(lesson.endTime);
    const durationMinutes = endMinutes - startMinutes;
    
    if (durationMinutes === 60) {
      setSelectedDuration("60分");
    } else if (durationMinutes === 90) {
      setSelectedDuration("90分");
    } else if (durationMinutes === 120) {
      setSelectedDuration("120分");
    } else {
<<<<<<< HEAD
      setSelectedDuration("90分");
=======
      setSelectedDuration("90分"); // По умолчанию
>>>>>>> 58881642
    }
    
    setSelectedStartTime(lesson.startTime);
    setSelectedBooth(lesson.boothId || "");
    
<<<<<<< HEAD
    setHasChanges(false);
  };
  
  // Utility to convert time to minutes
=======
    setHasChanges(false); // Изначально изменений нет
  };
  
  // Функция для преобразования времени в минуты
>>>>>>> 58881642
  const timeToMinutes = (time: string): number => {
    const [hours, minutes] = time.split(':').map(Number);
    return hours * 60 + minutes;
  };
  
<<<<<<< HEAD
  // Delete lesson handler
=======
  // Функция для удаления урока
>>>>>>> 58881642
  const handleLessonDelete = async (lesson: DisplayLesson) => {
    if (!lesson.templateId) {
      setErrorMessage("このレッスンには削除可能なIDがありません");
      return;
    }
    
    try {
      await deleteRegularClassTemplate(lesson.templateId);
      setSuccessMessage("授業が削除されました");
      
<<<<<<< HEAD
      await refetchLessons();
    } catch (error: unknown) {
      console.error("Error deleting lesson:", error);
      
      if (isAxiosError<ApiErrorData>(error) && error.response?.data?.message) {
=======
      // Обновляем список уроков
      await refetchLessons();
    } catch (error: any) {
      console.error("Error deleting lesson:", error);
      
      // Улучшенная обработка ошибок удаления
      if (error.response && error.response.data && error.response.data.message) {
>>>>>>> 58881642
        setErrorMessage(`授業の削除に失敗しました: ${error.response.data.message}`);
      } else {
        setErrorMessage("授業の削除に失敗しました。後でもう一度お試しください。");
      }
    }
  };
  
<<<<<<< HEAD
  // Save/update lesson handler
=======
  // Lesson add/update handler с улучшенной обработкой ошибок
>>>>>>> 58881642
  const handleSaveLesson = async () => {
    if (!selectedSubject || !selectedDay || !selectedStartTime || !selectedEndTime || !selectedBooth) {
      setErrorMessage("すべての必須フィールドを入力してください");
      return;
    }
    
    try {
      if (isEditMode && editingLesson?.templateId) {
<<<<<<< HEAD
=======
        // Обновляем существующий урок
>>>>>>> 58881642
        await updateRegularClassTemplate({
          templateId: editingLesson.templateId,
          dayOfWeek: selectedDay,
          startTime: selectedStartTime,
          endTime: selectedEndTime,
          subjectId: selectedSubject,
          boothId: selectedBooth,
          studentIds: [studentId],
          notes: `編集: ${selectedDay} ${selectedStartTime}-${selectedEndTime}`
        });
        
        setSuccessMessage("授業が更新されました");
        setIsEditMode(false);
        setEditingLesson(null);
      } else {
<<<<<<< HEAD
=======
        // Создаем новый урок
>>>>>>> 58881642
        await createClassSession();
        setSuccessMessage("授業が追加されました");
      }
      
<<<<<<< HEAD
      await refetchLessons();
      setHasChanges(true);
      resetForm();
    } catch (error: unknown) {
      console.error("Error saving lesson:", error);
      
      if (isAxiosError<ApiErrorData>(error) && error.response?.data?.message) {
        setErrorMessage(`授業の保存に失敗しました: ${error.response.data.message}`);
=======
      // Обновляем список уроков
      await refetchLessons();
      setHasChanges(true);
      resetForm();
    } catch (error: any) {
      console.error("Error saving lesson:", error);
      
      // Улучшенная обработка ошибок конфликтов
      if (error.response && error.response.data) {
        const errorData = error.response.data;
        
        // Проверяем наличие сообщения об ошибке
        if (errorData.message) {
          if (errorData.message.includes("teacher") || errorData.message.includes("先生")) {
            setErrorMessage("先生はこの時間帯に既に授業があります。別の時間を選択してください。");
          } else if (errorData.message.includes("student") || errorData.message.includes("生徒")) {
            setErrorMessage("生徒はこの時間帯に既に授業があります。別の時間を選択してください。");
          } else if (errorData.message.includes("booth") || errorData.message.includes("ブース")) {
            setErrorMessage("選択したブースはこの時間帯に既に使用されています。別のブースを選択してください。");
          } else {
            setErrorMessage(`授業の保存に失敗しました: ${errorData.message}`);
          }
        } else {
          setErrorMessage("スケジュールの競合があります。別の時間またはブースを選択してください。");
        }
>>>>>>> 58881642
      } else {
        setErrorMessage("授業の保存に失敗しました。後でもう一度お試しください。");
      }
    }
  };
  
  // Modal close handler
  const handleClose = () => {
    if (hasChanges) {
      setIsConfirmOpen(true);
    } else {
      onClose();
    }
  };
  
  // Confirm changes and close
  const handleConfirmChanges = () => {
    onClose();
  };
  
  const hasNoMatchingOptions = !hasCommonSubjects || !hasCommonDays || !hasCommonTimeSlots;
  
  // Success message auto-close
  useEffect(() => {
    if (successMessage) {
      const timer = setTimeout(() => {
        setSuccessMessage("");
      }, 3000);
      
      return () => clearTimeout(timer);
    }
  }, [successMessage]);
  
  if (!open) return null;
  
  return (
    <div className="fixed inset-0 z-50 bg-black/50 flex items-center justify-center">
      {errorMessage && (
        <ErrorNotification
          message={errorMessage}
          onClose={() => setErrorMessage("")}
        />
      )}
      
      {successMessage && (
        <SuccessNotification
          message={successMessage}
          onClose={() => setSuccessMessage("")}
        />
      )}

      <div className="bg-white w-[85%] max-w-[1200px] max-h-[95vh] rounded-lg shadow-lg flex flex-col">
        {/* Header */}
        <div className="px-6 py-3 border-b flex justify-between items-center">
          <div>
            <h2 className="flex items-center text-xl font-bold">
              <BookOpen className="mr-2 h-5 w-5" />
              {isEditMode ? "授業を編集" : "授業設定"}
            </h2>
            <div className="text-sm text-gray-500 flex items-center space-x-2">
              <div className="flex items-center">
                <div className="w-3 h-3 rounded-full bg-green-500 mr-1.5"></div>
                <span>{teacherName}</span>
              </div>
              <span>-</span>
              <div className="flex items-center">
                <div className="w-3 h-3 rounded-full bg-blue-500 mr-1.5"></div>
                <span>{studentName}</span>
              </div>
            </div>
          </div>
          <button
            onClick={handleClose}
            className="text-gray-500 hover:text-gray-700 cursor-pointer"
          >
            <X size={20} />
          </button>
        </div>

        {/* Content */}
        <div className="px-6 overflow-y-auto flex-grow">
          {/* Loading indicator */}
          {(loading || lessonsLoading) && (
            <div className="p-4 text-center">
              <div className="animate-spin rounded-full h-8 w-8 border-b-2 border-gray-900 mx-auto"></div>
              <p className="mt-2 text-gray-600">データを読み込み中...</p>
            </div> )
          }

          {/* Selects component */}
          <LessonModalSelects
            // Select data
            subjects={subjects}
            availableDays={availableDays}
            availableStartTimes={availableStartTimes}
            availableBooths={availableBooths}
            
            // Selected values
            selectedSubject={selectedSubject}
            selectedDay={selectedDay}
            selectedStartTime={selectedStartTime}
            selectedEndTime={selectedEndTime}
            selectedDuration={selectedDuration}
            selectedBooth={selectedBooth}
            
            // Setters for selected values
            setSelectedSubject={setSelectedSubject}
            setSelectedDay={setSelectedDay}
            setSelectedStartTime={setSelectedStartTime}
            setSelectedDuration={setSelectedDuration}
            setSelectedBooth={setSelectedBooth}
            
            // Errors and statuses
            timeError={null}
            hasCommonSubjects={hasCommonSubjects}
            hasCommonDays={hasCommonDays}
            hasCommonTimeSlots={hasCommonTimeSlots}
            loading={loading}
            
            // Additional
            durationOptions={durationOptions}
            handleTimeStep={handleTimeStep}
          />

          {/* Add/Edit lesson button */}
          <div className="flex space-x-2 w-full my-5">
            {isEditMode && (
              <Button
                variant="outline"
                className="py-6 cursor-pointer flex-1"
                onClick={cancelEdit}
              >
                キャンセル
              </Button>
            )}
            
            <Button
              className={`py-6 cursor-pointer flex-1 ${
                hasNoMatchingOptions || !selectedSubject || !selectedDay || !selectedStartTime || !selectedBooth
                  ? 'bg-gray-300 hover:bg-gray-400 text-gray-600 cursor-not-allowed'
                  : isEditMode 
                    ? 'bg-yellow-600 hover:bg-yellow-700 text-white'
                    : 'bg-black hover:bg-gray-800 text-white'
              }`}
              onClick={handleSaveLesson}
              disabled={hasNoMatchingOptions || !selectedSubject || !selectedDay || !selectedStartTime || !selectedBooth || loading}
            >
              {isEditMode ? "授業を更新" : "授業を追加"}
            </Button>
          </div>

          {/* Weekly schedule with updated logic for different lesson types */}
          <div className="mt-2 border-t pt-2">
            <WeeklySchedule
              lessons={lessons}
              onLessonClick={handleLessonClick}
              onLessonDelete={handleLessonDelete}
              currentTeacherId={teacherId}
              currentStudentId={studentId}
              teacherName={teacherName}
              studentName={studentName}
            />
          </div>
        </div>

        {/* Footer */}
        <div className="px-6 py-3 border-t flex justify-between">
          <div className="flex-grow"></div>
          <Button
            variant="destructive"
            onClick={handleClose}
            className="cursor-pointer mr-2"
            disabled={loading}
          >
            キャンセル
          </Button>
          <Button
            variant="default"
            disabled={!hasChanges || loading}
            onClick={() => setIsConfirmOpen(true)}
            className={`cursor-pointer bg-black text-white hover:bg-gray-800 ${!hasChanges || loading ? 'opacity-50' : ''}`}
          >
            保存
          </Button>
        </div>

        {/* Confirmation dialog */}
        <AlertDialog open={isConfirmOpen} onOpenChange={setIsConfirmOpen}>
          <AlertDialogContent>
            <AlertDialogHeader>
              <AlertDialogTitle>変更を保存しますか？</AlertDialogTitle>
              <AlertDialogDescription>
                スケジュールが変更されました。変更を保存しますか？
              </AlertDialogDescription>
            </AlertDialogHeader>
            <AlertDialogFooter>
              <AlertDialogCancel>キャンセル</AlertDialogCancel>
              <AlertDialogAction onClick={handleConfirmChanges}>保存</AlertDialogAction>
            </AlertDialogFooter>
          </AlertDialogContent>
        </AlertDialog>
      </div>
    </div>
  );
}<|MERGE_RESOLUTION|>--- conflicted
+++ resolved
@@ -17,9 +17,9 @@
 import LessonModalSelects from "./lesson-modal-selects";
 import { useModalSelects } from "./hooks/useModalSelects";
 import { ClassSession, DisplayLesson } from "./types";
+import { ClassSession, DisplayLesson } from "./types";
 import { useRegularLessons } from "./hooks/useRegularLessons";
 import { deleteRegularClassTemplate, updateRegularClassTemplate } from "./api-client";
-<<<<<<< HEAD
 import { AxiosError } from 'axios';
 
 // API error data type
@@ -37,8 +37,6 @@
     (error as {isAxiosError?: boolean}).isAxiosError === true
   );
 }
-=======
->>>>>>> 58881642
 
 // Component for displaying error notification
 function ErrorNotification({ message, onClose }: { message: string; onClose: () => void }) {
@@ -174,22 +172,14 @@
     }
   }, [selectedSubject, selectedBooth]);
   
-<<<<<<< HEAD
   // Cancel edit mode
-=======
-  // Функция для выхода из режима редактирования
->>>>>>> 58881642
   const cancelEdit = () => {
     setIsEditMode(false);
     setEditingLesson(null);
     resetForm();
   };
   
-<<<<<<< HEAD
   // Handle lesson click to enter edit mode
-=======
-  // Функция для установки урока в режим редактирования
->>>>>>> 58881642
   const handleLessonClick = (lesson: DisplayLesson) => {
     if (!lesson.templateId) {
       setErrorMessage("このレッスンには編集可能なIDがありません");
@@ -199,18 +189,10 @@
     setIsEditMode(true);
     setEditingLesson(lesson);
     
-<<<<<<< HEAD
     setSelectedSubject(lesson.subjectId || "");
     setSelectedDay(lesson.dayOfWeek);
     
     // Calculate duration from start and end time
-=======
-    // Устанавливаем все поля в соответствии с данными урока
-    setSelectedSubject(lesson.subjectId || "");
-    setSelectedDay(lesson.dayOfWeek);
-    
-    // Определяем длительность
->>>>>>> 58881642
     const startMinutes = timeToMinutes(lesson.startTime);
     const endMinutes = timeToMinutes(lesson.endTime);
     const durationMinutes = endMinutes - startMinutes;
@@ -222,37 +204,22 @@
     } else if (durationMinutes === 120) {
       setSelectedDuration("120分");
     } else {
-<<<<<<< HEAD
       setSelectedDuration("90分");
-=======
-      setSelectedDuration("90分"); // По умолчанию
->>>>>>> 58881642
     }
     
     setSelectedStartTime(lesson.startTime);
     setSelectedBooth(lesson.boothId || "");
     
-<<<<<<< HEAD
     setHasChanges(false);
   };
   
   // Utility to convert time to minutes
-=======
-    setHasChanges(false); // Изначально изменений нет
-  };
-  
-  // Функция для преобразования времени в минуты
->>>>>>> 58881642
   const timeToMinutes = (time: string): number => {
     const [hours, minutes] = time.split(':').map(Number);
     return hours * 60 + minutes;
   };
   
-<<<<<<< HEAD
   // Delete lesson handler
-=======
-  // Функция для удаления урока
->>>>>>> 58881642
   const handleLessonDelete = async (lesson: DisplayLesson) => {
     if (!lesson.templateId) {
       setErrorMessage("このレッスンには削除可能なIDがありません");
@@ -263,21 +230,11 @@
       await deleteRegularClassTemplate(lesson.templateId);
       setSuccessMessage("授業が削除されました");
       
-<<<<<<< HEAD
       await refetchLessons();
     } catch (error: unknown) {
       console.error("Error deleting lesson:", error);
       
       if (isAxiosError<ApiErrorData>(error) && error.response?.data?.message) {
-=======
-      // Обновляем список уроков
-      await refetchLessons();
-    } catch (error: any) {
-      console.error("Error deleting lesson:", error);
-      
-      // Улучшенная обработка ошибок удаления
-      if (error.response && error.response.data && error.response.data.message) {
->>>>>>> 58881642
         setErrorMessage(`授業の削除に失敗しました: ${error.response.data.message}`);
       } else {
         setErrorMessage("授業の削除に失敗しました。後でもう一度お試しください。");
@@ -285,23 +242,16 @@
     }
   };
   
-<<<<<<< HEAD
   // Save/update lesson handler
-=======
-  // Lesson add/update handler с улучшенной обработкой ошибок
->>>>>>> 58881642
   const handleSaveLesson = async () => {
     if (!selectedSubject || !selectedDay || !selectedStartTime || !selectedEndTime || !selectedBooth) {
       setErrorMessage("すべての必須フィールドを入力してください");
+      setErrorMessage("すべての必須フィールドを入力してください");
       return;
     }
     
     try {
       if (isEditMode && editingLesson?.templateId) {
-<<<<<<< HEAD
-=======
-        // Обновляем существующий урок
->>>>>>> 58881642
         await updateRegularClassTemplate({
           templateId: editingLesson.templateId,
           dayOfWeek: selectedDay,
@@ -317,15 +267,10 @@
         setIsEditMode(false);
         setEditingLesson(null);
       } else {
-<<<<<<< HEAD
-=======
-        // Создаем новый урок
->>>>>>> 58881642
         await createClassSession();
         setSuccessMessage("授業が追加されました");
       }
       
-<<<<<<< HEAD
       await refetchLessons();
       setHasChanges(true);
       resetForm();
@@ -334,34 +279,8 @@
       
       if (isAxiosError<ApiErrorData>(error) && error.response?.data?.message) {
         setErrorMessage(`授業の保存に失敗しました: ${error.response.data.message}`);
-=======
-      // Обновляем список уроков
-      await refetchLessons();
-      setHasChanges(true);
-      resetForm();
-    } catch (error: any) {
-      console.error("Error saving lesson:", error);
-      
-      // Улучшенная обработка ошибок конфликтов
-      if (error.response && error.response.data) {
-        const errorData = error.response.data;
-        
-        // Проверяем наличие сообщения об ошибке
-        if (errorData.message) {
-          if (errorData.message.includes("teacher") || errorData.message.includes("先生")) {
-            setErrorMessage("先生はこの時間帯に既に授業があります。別の時間を選択してください。");
-          } else if (errorData.message.includes("student") || errorData.message.includes("生徒")) {
-            setErrorMessage("生徒はこの時間帯に既に授業があります。別の時間を選択してください。");
-          } else if (errorData.message.includes("booth") || errorData.message.includes("ブース")) {
-            setErrorMessage("選択したブースはこの時間帯に既に使用されています。別のブースを選択してください。");
-          } else {
-            setErrorMessage(`授業の保存に失敗しました: ${errorData.message}`);
-          }
-        } else {
-          setErrorMessage("スケジュールの競合があります。別の時間またはブースを選択してください。");
-        }
->>>>>>> 58881642
       } else {
+        setErrorMessage("授業の保存に失敗しました。後でもう一度お試しください。");
         setErrorMessage("授業の保存に失敗しました。後でもう一度お試しください。");
       }
     }
@@ -382,6 +301,17 @@
   };
   
   const hasNoMatchingOptions = !hasCommonSubjects || !hasCommonDays || !hasCommonTimeSlots;
+  
+  // Success message auto-close
+  useEffect(() => {
+    if (successMessage) {
+      const timer = setTimeout(() => {
+        setSuccessMessage("");
+      }, 3000);
+      
+      return () => clearTimeout(timer);
+    }
+  }, [successMessage]);
   
   // Success message auto-close
   useEffect(() => {
@@ -411,6 +341,13 @@
           onClose={() => setSuccessMessage("")}
         />
       )}
+      
+      {successMessage && (
+        <SuccessNotification
+          message={successMessage}
+          onClose={() => setSuccessMessage("")}
+        />
+      )}
 
       <div className="bg-white w-[85%] max-w-[1200px] max-h-[95vh] rounded-lg shadow-lg flex flex-col">
         {/* Header */}
@@ -418,6 +355,7 @@
           <div>
             <h2 className="flex items-center text-xl font-bold">
               <BookOpen className="mr-2 h-5 w-5" />
+              {isEditMode ? "授業を編集" : "授業設定"}
               {isEditMode ? "授業を編集" : "授業設定"}
             </h2>
             <div className="text-sm text-gray-500 flex items-center space-x-2">
@@ -511,11 +449,39 @@
               {isEditMode ? "授業を更新" : "授業を追加"}
             </Button>
           </div>
+          {/* Add/Edit lesson button */}
+          <div className="flex space-x-2 w-full my-5">
+            {isEditMode && (
+              <Button
+                variant="outline"
+                className="py-6 cursor-pointer flex-1"
+                onClick={cancelEdit}
+              >
+                キャンセル
+              </Button>
+            )}
+            
+            <Button
+              className={`py-6 cursor-pointer flex-1 ${
+                hasNoMatchingOptions || !selectedSubject || !selectedDay || !selectedStartTime || !selectedBooth
+                  ? 'bg-gray-300 hover:bg-gray-400 text-gray-600 cursor-not-allowed'
+                  : isEditMode 
+                    ? 'bg-yellow-600 hover:bg-yellow-700 text-white'
+                    : 'bg-black hover:bg-gray-800 text-white'
+              }`}
+              onClick={handleSaveLesson}
+              disabled={hasNoMatchingOptions || !selectedSubject || !selectedDay || !selectedStartTime || !selectedBooth || loading}
+            >
+              {isEditMode ? "授業を更新" : "授業を追加"}
+            </Button>
+          </div>
 
           {/* Weekly schedule with updated logic for different lesson types */}
           <div className="mt-2 border-t pt-2">
             <WeeklySchedule
               lessons={lessons}
+              onLessonClick={handleLessonClick}
+              onLessonDelete={handleLessonDelete}
               onLessonClick={handleLessonClick}
               onLessonDelete={handleLessonDelete}
               currentTeacherId={teacherId}

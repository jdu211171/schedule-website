// src/components/teacher/teacher-table.tsx
"use client";

import * as React from "react";
import type { ColumnDef } from "@tanstack/react-table";
import { Pencil, Trash2, MoreHorizontal, Download, Upload, Plus } from "lucide-react";
import { useDebounce } from "@/hooks/use-debounce";
import { useTeacherExport } from "@/hooks/useTeacherExport";

import { DataTableViewOptions } from "@/components/data-table/data-table-view-options";
import { DataTableFacetedFilter } from "@/components/data-table/data-table-faceted-filter";
<<<<<<< HEAD
import { DataTablePagination } from "@/components/data-table/data-table-pagination";
import { useDataTable } from "@/hooks/use-data-table";
import { GenericDraggableTable } from "@/components/data-table-v0/generic-draggable-table-v0";
import { GenericInlineEditableCell } from "@/components/data-table-v0/generic-inline-editable-cell-v0";
import { GenericSelectEditableCell } from "@/components/data-table-v0/generic-select-editable-cell-v0";
import { GenericPasswordEditableCell } from "@/components/data-table-v0/generic-password-editable-cell-v0";
=======
>>>>>>> 8ccc383a
import { SubjectPreferencesCell } from "@/components/ui/subject-preferences-cell";
import { flexRender } from "@tanstack/react-table";
import { Input } from "@/components/ui/input";
import type { Column, Table } from "@tanstack/react-table";
import { Button } from "@/components/ui/button";
import { Badge } from "@/components/ui/badge";
import { Checkbox } from "@/components/ui/checkbox";
import { cn } from "@/lib/utils";
import {
  DropdownMenu,
  DropdownMenuContent,
  DropdownMenuItem,
  DropdownMenuTrigger,
} from "@/components/ui/dropdown-menu";
import {
  AlertDialog,
  AlertDialogAction,
  AlertDialogCancel,
  AlertDialogContent,
  AlertDialogDescription,
  AlertDialogFooter,
  AlertDialogHeader,
  AlertDialogTitle,
} from "@/components/ui/alert-dialog";
import { TeacherFormDialog } from "./teacher-form-dialog";
import { Teacher, useTeachers } from "@/hooks/useTeacherQuery";
import { useAllSubjects } from "@/hooks/useSubjectQuery";
import { useAllSubjectTypes } from "@/hooks/useSubjectTypeQuery";
import { CSVImportDialog } from "@/components/ui/csv-import-dialog";
import { useQueryClient } from "@tanstack/react-query";
import {
  useTeacherDelete,
  useTeacherUpdate,
  getResolvedTeacherId,
} from "@/hooks/useTeacherMutation";
import { userStatusLabels } from "@/schemas/teacher.schema";

// Import types to ensure proper column meta support
import "@/components/data-table/types";
import { useStateDataTable } from "@/hooks/use-state-data-table";

// Custom toolbar component without reset button
interface TeacherTableToolbarProps<TData> extends React.ComponentProps<"div"> {
  table: Table<TData>;
  children?: React.ReactNode;
}

function TeacherTableToolbar<TData>({
  table,
  children,
  className,
  ...props
}: TeacherTableToolbarProps<TData>) {
  const columns = React.useMemo(
    () => table.getAllColumns().filter((column) => column.getCanFilter()),
    [table],
  );

  return (
    <div
      role="toolbar"
      aria-orientation="horizontal"
      className={cn(
        "flex w-full items-start justify-between gap-2 p-1",
        className,
      )}
      {...props}
    >
      <div className="flex flex-1 flex-wrap items-center gap-2">
        {columns.map((column) => (
          <TeacherTableToolbarFilter key={column.id} column={column} />
        ))}
      </div>
      <div className="flex items-center gap-2">
        {children}
        <DataTableViewOptions table={table} />
      </div>
    </div>
  );
}

interface TeacherTableToolbarFilterProps<TData> {
  column: Column<TData>;
}

function TeacherTableToolbarFilter<TData>({
  column,
}: TeacherTableToolbarFilterProps<TData>) {
  const columnMeta = column.columnDef.meta;

  const onFilterRender = React.useCallback(() => {
    if (!columnMeta?.variant) return null;

    switch (columnMeta.variant) {
      case "text":
        return (
          <Input
            placeholder={columnMeta.placeholder ?? columnMeta.label}
            value={(column.getFilterValue() as string) ?? ""}
            onChange={(event) => column.setFilterValue(event.target.value)}
            className="h-8 w-40 lg:w-56"
          />
        );

      case "select":
      case "multiSelect":
        return (
          <DataTableFacetedFilter
            column={column}
            title={columnMeta.label ?? column.id}
            options={columnMeta.options ?? []}
            multiple={columnMeta.variant === "multiSelect"}
          />
        );

      default:
        return null;
    }
  }, [column, columnMeta]);

  return onFilterRender();
}

export function TeacherTable() {
  // Storage keys for persistence
  const FILTERS_STORAGE_KEY = "teacher_filters";
  const COLUMN_VISIBILITY_STORAGE_KEY = "teacher_column_visibility";

  // Initialize filters with localStorage values or defaults
  const [filters, setFilters] = React.useState<{
    name: string;
    status: string[];
    branch: string[];
    subject: string[];
    lineConnection: string[];
  }>(() => {
    if (typeof window !== 'undefined') {
      const savedFilters = localStorage.getItem(FILTERS_STORAGE_KEY);
      if (savedFilters) {
        try {
          const parsed = JSON.parse(savedFilters);
          // Ensure all properties have default values
          return {
            name: parsed.name || "",
            status: parsed.status || [],
            branch: parsed.branch || [],
            subject: parsed.subject || [],
            lineConnection: parsed.lineConnection || [],
          };
        } catch (error) {
          console.error('Error parsing saved filters:', error);
        }
      }
    }
    return {
      name: "",
      status: [] as string[],
      branch: [] as string[],
      subject: [] as string[],
      lineConnection: [] as string[],
    };
  });

  // Load saved column visibility from localStorage
  const getSavedColumnVisibility = () => {
    if (typeof window !== 'undefined') {
      const savedVisibility = localStorage.getItem(COLUMN_VISIBILITY_STORAGE_KEY);
      if (savedVisibility) {
        try {
          return JSON.parse(savedVisibility);
        } catch (error) {
          console.error('Error parsing saved column visibility:', error);
        }
      }
    }
    return {};
  };

  // Save filters to localStorage whenever they change
  React.useEffect(() => {
    if (typeof window !== 'undefined') {
      localStorage.setItem(FILTERS_STORAGE_KEY, JSON.stringify(filters));
    }
  }, [filters]);

  const debouncedName = useDebounce(filters.name, 300);
  const [page, setPage] = React.useState(1);
  const [teacherToEdit, setTeacherToEdit] = React.useState<Teacher | null>(
    null
  );
  const [teacherToDelete, setTeacherToDelete] = React.useState<Teacher | null>(
    null
  );
  const [isCreateDialogOpen, setIsCreateDialogOpen] = React.useState(false);
  const queryClient = useQueryClient();
  const [isImportDialogOpen, setIsImportDialogOpen] = React.useState(false);

  const pageSize = 10;

  // Load data
  const { data: subjects = [] } = useAllSubjects();
  const { data: subjectTypes = [] } = useAllSubjectTypes();
  const deleteTeacherMutation = useTeacherDelete();
  const updateTeacherMutation = useTeacherUpdate();
  const { exportToCSV, isExporting } = useTeacherExport();

  // Parse filter values for API call
  const branchIds = React.useMemo(() => {
    if (filters.branch.length === 0) return undefined;
    // For now, we'll need to fetch branch data separately or pass branch names to API
    // This is a temporary solution until we have a better way to map branch names to IDs
    return filters.branch;
  }, [filters.branch]);

  // Parse subject names to IDs
  const subjectIds = React.useMemo(() => {
    if (filters.subject.length === 0) return undefined;
    return subjects
      .filter((subject) => filters.subject.includes(subject.name))
      .map((subject) => subject.subjectId);
  }, [filters.subject, subjects]);

  const { data: teachers, isLoading } = useTeachers({
    page,
    limit: pageSize,
    name: debouncedName || undefined,
    status: filters.status.length > 0 ? filters.status[0] : undefined,
  });

  // Handle inline cell updates
  const handleCellUpdate = React.useCallback(
    (teacherId: string, field: string, value: string) => {
      updateTeacherMutation.mutate({
        teacherId,
        [field]: value,
      });
    },
    [updateTeacherMutation]
  );

  // Extract unique branches from current data
  const uniqueBranches = React.useMemo(() => {
    const branches = new Map<string, string>();
    (teachers?.data || []).forEach((teacher) => {
      teacher.branches?.forEach((branch) => {
        branches.set(branch.branchId, branch.name);
      });
    });
    return Array.from(branches.values()).map((name) => ({
      value: name,
      label: name,
    }));
  }, [teachers?.data]);

  const columns = React.useMemo<ColumnDef<Teacher>[]>(
    () => [
      {
        id: "select",
        header: ({ table }) => (
          <Checkbox
            checked={
              table.getIsAllPageRowsSelected() ||
              (table.getIsSomePageRowsSelected() && "indeterminate")
            }
            onCheckedChange={(value) =>
              table.toggleAllPageRowsSelected(!!value)
            }
            aria-label="Select all"
          />
        ),
        cell: ({ row }) => (
          <Checkbox
            checked={row.getIsSelected()}
            onCheckedChange={(value) => row.toggleSelected(!!value)}
            aria-label="Select row"
          />
        ),
        size: 32,
        enableSorting: false,
        enableHiding: false,
      },
      {
        id: "name",
        accessorKey: "name",
        header: "名前",
        meta: {
          label: "名前",
        },
        cell: ({ row }) => (
          <GenericInlineEditableCell
            value={row.original.name}
            onSubmit={(value) => handleCellUpdate(row.original.teacherId, "name", value)}
            placeholder="-"
            readOnly={true}
          />
        ),
      },
      {
        id: "kanaName",
        accessorKey: "kanaName",
        header: "カナ",
        meta: {
          label: "カナ",
        },
        cell: ({ row }) => (
          <GenericInlineEditableCell
            value={row.original.kanaName}
            onSubmit={(value) => handleCellUpdate(row.original.teacherId, "kanaName", value)}
            placeholder="カナを入力"
          />
        ),
      },
      {
        id: "status",
        accessorKey: "status",
        header: "ステータス",
        meta: {
          label: "ステータス",
        },
        cell: ({ row }) => {
          const status = row.original.status || "ACTIVE";
          return (
            <GenericSelectEditableCell
              value={status}
              options={Object.entries(userStatusLabels).map(([value, label]) => ({ value, label }))}
              onSubmit={(value) => handleCellUpdate(row.original.teacherId, "status", value)}
            />
          );
        },
      },
      {
        id: "username",
        accessorKey: "username",
        header: "ユーザー名",
        meta: {
          label: "ユーザー名",
        },
        cell: ({ row }) => (
          <GenericInlineEditableCell
            value={row.original.username}
            onSubmit={(value) => handleCellUpdate(row.original.teacherId, "username", value)}
            placeholder="-"
            readOnly={true}
          />
        ),
      },
      {
        id: "email",
        accessorKey: "email",
        header: "メールアドレス",
        meta: {
          label: "メールアドレス",
        },
        cell: ({ row }) => (
          <GenericInlineEditableCell
            value={row.original.email}
            onSubmit={(value) => handleCellUpdate(row.original.teacherId, "email", value)}
            placeholder="-"
            readOnly={true}
          />
        ),
      },
      {
        id: "birthDate",
        accessorKey: "birthDate",
        header: "生年月日",
        meta: {
          label: "生年月日",
        },
        cell: ({ row }) => {
          const birthDate = row.original.birthDate;
          if (!birthDate) return "-";
          return new Date(birthDate).toLocaleDateString('ja-JP', {
            year: 'numeric',
            month: '2-digit',
            day: '2-digit'
          });
        },
      },
      {
        id: "contactPhones",
        accessorKey: "contactPhones",
        header: "連絡先電話",
        meta: {
          label: "連絡先電話",
        },
        cell: ({ row }) => {
<<<<<<< HEAD
          const phoneNumber = row.original.phoneNumber;
          const phoneNotes = row.original.phoneNotes;
          // For now, use legacy phoneNumber field for editing
=======
          const phones = row.original.contactPhones;
          if (!phones || phones.length === 0) {
            // Fallback to legacy phoneNumber field with notes
            const phoneNumber = row.original.phoneNumber;
            const phoneNotes = row.original.phoneNotes;
            if (phoneNumber) {
              return (
                <div className="text-sm">
                  {phoneNumber}
                  {phoneNotes && (
                    <span className="text-muted-foreground ml-1">
                      ({phoneNotes})
                    </span>
                  )}
                </div>
              );
            }
            return "-";
          }

>>>>>>> 8ccc383a
          return (
            <div className="space-y-1">
              <GenericInlineEditableCell
                value={phoneNumber}
                onSubmit={(value) => handleCellUpdate(row.original.teacherId, "phoneNumber", value)}
                placeholder="-"
                readOnly={true}
              />
              {phoneNotes && (
                <div className="text-xs text-muted-foreground">
                  {phoneNotes}
                </div>
              )}
            </div>
          );
        },
      },
      {
        id: "password",
        accessorKey: "password",
        header: "パスワード",
        meta: {
          label: "パスワード",
        },
        cell: ({ row }) => (
          <GenericPasswordEditableCell
            value={row.original.password}
            onSubmit={(value) => handleCellUpdate(row.original.teacherId, "password", value)}
            editable={false}
          />
        ),
      },
      // Hidden for security reasons - LINE IDs should not be exposed
      // {
      //   id: "lineId",
      //   accessorKey: "lineId",
      //   header: "LINE ID",
      //   cell: ({ row }) => row.original.lineId || "-",
      //   meta: {
      //     label: "LINE ID",
      //   },
      // },
      {
        id: "lineConnection",
        accessorKey: "lineId",
        header: "メッセージ連携",
        meta: {
          label: "メッセージ連携",
          variant: "multiSelect",
          options: [
            { value: "connected_enabled", label: "連携済み (通知有効)" },
            { value: "connected_disabled", label: "連携済み (通知無効)" },
            { value: "not_connected", label: "未連携" }
          ],
        },
        enableColumnFilter: true,
        cell: ({ row }) => (
          <GenericInlineEditableCell
            value={row.original.lineId}
            onSubmit={(value) => handleCellUpdate(row.original.teacherId, "lineId", value)}
            placeholder="-"
            readOnly={true}
          />
        ),
      },
      {
        id: "branches",
        accessorKey: "branches",
        header: "校舎",
        cell: ({ row }) => {
          const branches = row.original.branches || [];
          if (branches.length === 0) return "-";

          return (
            <div className="flex flex-wrap gap-1">
              {branches.map((branch) => (
                <Badge key={branch.branchId} variant="outline">
                  {branch.name}
                </Badge>
              ))}
            </div>
          );
        },
        meta: {
          label: "校舎",
          variant: "multiSelect",
          options: uniqueBranches,
        },
        enableColumnFilter: true,
      },
      {
        id: "subjectPreferences",
        accessorKey: "subjectPreferences",
        header: "担当科目",
        cell: ({ row }) => (
          <SubjectPreferencesCell
            subjectPreferences={row.original.subjectPreferences || []}
            subjects={subjects}
            subjectTypes={subjectTypes}
          />
        ),
        meta: {
          label: "担当科目",
          variant: "multiSelect",
          options: subjects.map((subject) => ({
            value: subject.name,
            label: subject.name,
          })),
        },
        enableColumnFilter: true,
      },
      {
        id: "notes",
        accessorKey: "notes",
        header: "備考",
<<<<<<< HEAD
=======
        cell: ({ row }) => {
          const notes = row.original.notes;
          if (!notes) return "-";

          // Truncate long notes and add tooltip
          const maxLength = 50;
          const displayText = notes.length > maxLength
            ? `${notes.substring(0, maxLength)}...`
            : notes;

          return (
            <span title={notes} className="cursor-help">
              {displayText}
            </span>
          );
        },
>>>>>>> 8ccc383a
        meta: {
          label: "備考",
        },
        cell: ({ row }) => (
          <GenericInlineEditableCell
            value={row.original.notes}
            onSubmit={(value) => handleCellUpdate(row.original.teacherId, "notes", value)}
            placeholder="備考を入力"
          />
        ),
      },
      {
        id: "actions",
        cell: ({ row }) => {
          // Type-safe check for _optimistic property
          const isOptimistic = (
            row.original as Teacher & { _optimistic?: boolean }
          )._optimistic;

          return (
            <DropdownMenu>
              <DropdownMenuTrigger asChild>
                <Button variant="ghost" size="icon">
                  <MoreHorizontal className="h-4 w-4" />
                  <span className="sr-only">Open menu</span>
                </Button>
              </DropdownMenuTrigger>
              <DropdownMenuContent align="end">
                <DropdownMenuItem
                  onClick={() => setTeacherToEdit(row.original)}
                  disabled={isOptimistic}
                >
                  <Pencil className="mr-2 h-4 w-4" />
                  編集
                </DropdownMenuItem>
                <DropdownMenuItem
                  variant="destructive"
                  onClick={() => setTeacherToDelete(row.original)}
                  disabled={isOptimistic}
                >
                  <Trash2 className="mr-2 h-4 w-4" />
                  削除
                </DropdownMenuItem>
              </DropdownMenuContent>
            </DropdownMenu>
          );
        },
        size: 32,
      },
    ],
    [subjects, subjectTypes, uniqueBranches, handleCellUpdate]
  );

<<<<<<< HEAD
  // No client-side filtering needed - all filtering is done server-side
  const filteredData = teachers?.data || [];

  const totalCount = teachers?.pagination.total || 0;
  const totalPages = Math.ceil(totalCount / pageSize);

  const { table } = useDataTable({
=======
  const { table } = useStateDataTable({
>>>>>>> 8ccc383a
    data: filteredData,
    columns,
    pageCount: totalPages,
    initialState: {
      pagination: { pageSize, pageIndex: page - 1 },
      columnPinning: { right: ["actions"] },
      columnVisibility: getSavedColumnVisibility(),
      columnFilters: [
        ...(filters.name ? [{ id: 'name', value: filters.name }] : []),
        ...(filters.status.length > 0 ? [{ id: 'status', value: filters.status }] : []),
        ...(filters.branch.length > 0 ? [{ id: 'branches', value: filters.branch }] : []),
        ...(filters.subject.length > 0 ? [{ id: 'subjectPreferences', value: filters.subject }] : []),
        ...(filters.lineConnection.length > 0 ? [{ id: 'lineConnection', value: filters.lineConnection }] : []),
      ],
    },
    getRowId: (row) => row.teacherId,
    enableColumnFilters: true,
  });

  // Save column visibility to localStorage whenever it changes
  React.useEffect(() => {
    const columnVisibility = table.getState().columnVisibility;
    if (typeof window !== 'undefined' && columnVisibility) {
      localStorage.setItem(COLUMN_VISIBILITY_STORAGE_KEY, JSON.stringify(columnVisibility));
    }
  }, [table.getState().columnVisibility]);

  // Sync table column filters with local filters state
  React.useEffect(() => {
    const columnFilters = table.getState().columnFilters;
    const newFilters = {
      name: "",
      status: [] as string[],
      branch: [] as string[],
      subject: [] as string[],
      lineConnection: [] as string[],
    };

    columnFilters.forEach((filter) => {
      switch (filter.id) {
        case 'name':
          newFilters.name = filter.value as string;
          break;
        case 'status':
          newFilters.status = filter.value as string[];
          break;
        case 'branches':
          newFilters.branch = filter.value as string[];
          break;
        case 'subjectPreferences':
          newFilters.subject = filter.value as string[];
          break;
        case 'lineConnection':
          newFilters.lineConnection = filter.value as string[];
          break;
      }
    });

    setFilters(newFilters);
  }, [table.getState().columnFilters]);

  // Reset page when filters change
  React.useEffect(() => {
    setPage(1);
  }, [debouncedName, filters.status, filters.branch, filters.subject, filters.lineConnection]);

  const handleDeleteTeacher = () => {
    if (teacherToDelete) {
      const teacherId = getResolvedTeacherId(teacherToDelete.teacherId);
      setTeacherToDelete(null);
      deleteTeacherMutation.mutate(teacherId);
    }
  };

  const handleBatchDelete = () => {
    const selectedRows = table.getFilteredSelectedRowModel().rows;
    const selectedTeachers = selectedRows.map((row) => row.original);

    selectedTeachers.forEach((teacher) => {
      const teacherId = getResolvedTeacherId(teacher.teacherId);
      deleteTeacherMutation.mutate(teacherId);
    });

    table.resetRowSelection();
  };

  const handleExport = () => {
    const visibleColumns = table
      .getAllColumns()
      .filter((col) =>
        col.getIsVisible() &&
        col.id !== "select" &&
        col.id !== "actions" &&
        !["lineConnection", "lineId", "lineNotificationsEnabled"].includes(col.id)
      )
      .map((col) => col.id);

    exportToCSV({
      name: debouncedName || undefined,
      columns: visibleColumns,
    });
  };

  const handleImport = () => {
    setIsImportDialogOpen(true);
  };

  const handleImportComplete = () => {
    queryClient.invalidateQueries({ queryKey: ["teachers"] });
    setPage(1);
  };


  if (isLoading && !teachers) {
    return (
      <div className="flex items-center justify-center p-8">読み込み中...</div>
    );
  }

  return (
    <>
      <div className="space-y-4">
        <div className="flex items-center justify-between">
          <h2 className="text-2xl font-bold tracking-tight">教師管理</h2>
          <div className="flex items-center gap-2">
            <Button
              onClick={handleImport}
              variant="outline"
            >
              <Upload className="mr-2 h-4 w-4" />
              CSVインポート
            </Button>
            <Button
              onClick={handleExport}
              disabled={isExporting}
              variant="outline"
            >
              <Download className="mr-2 h-4 w-4" />
              {isExporting ? "エクスポート中..." : "CSVエクスポート"}
            </Button>
            <Button onClick={() => setIsCreateDialogOpen(true)}>
              <Plus className="mr-2 h-4 w-4" />
              新規作成
            </Button>
          </div>
        </div>

        <TeacherTableToolbar table={table} />

        {table.getFilteredSelectedRowModel().rows.length > 0 && (
          <div className="flex items-center gap-2">
            <Button
              variant="destructive"
              size="sm"
              onClick={handleBatchDelete}
              disabled={deleteTeacherMutation.isPending}
            >
              <Trash2 className="mr-2 h-4 w-4" />
              選択した教師を削除 ({table.getFilteredSelectedRowModel().rows.length})
            </Button>
          </div>
        )}

        <div className="rounded-md border">
          <GenericDraggableTable 
            table={table} 
            dataIds={teachers?.data.map(t => t.teacherId) || []} 
            onDragEnd={() => {}} 
            columnsLength={columns.length} 
          />
        </div>

        <DataTablePagination table={table} />
      </div>

      {/* Edit Teacher Dialog */}
      {teacherToEdit && (
        <TeacherFormDialog
          open={!!teacherToEdit}
          onOpenChange={(open) => !open && setTeacherToEdit(null)}
          teacher={teacherToEdit}
        />
      )}

      {/* Create Teacher Dialog */}
      <TeacherFormDialog
        open={isCreateDialogOpen}
        onOpenChange={setIsCreateDialogOpen}
      />

      {/* Delete Confirmation Dialog */}
      <AlertDialog
        open={!!teacherToDelete}
        onOpenChange={(open) => !open && setTeacherToDelete(null)}
      >
        <AlertDialogContent>
          <AlertDialogHeader>
            <AlertDialogTitle>本当に削除しますか？</AlertDialogTitle>
            <AlertDialogDescription>
              この操作は元に戻せません。教師「
              {teacherToDelete?.name}
              」を完全に削除します。
            </AlertDialogDescription>
          </AlertDialogHeader>
          <AlertDialogFooter>
            <AlertDialogCancel>キャンセル</AlertDialogCancel>
            <AlertDialogAction
              onClick={handleDeleteTeacher}
              disabled={deleteTeacherMutation.isPending}
            >
              {deleteTeacherMutation.isPending ? "削除中..." : "削除"}
            </AlertDialogAction>
          </AlertDialogFooter>
        </AlertDialogContent>
      </AlertDialog>

      {/* Import Dialog */}
      <CSVImportDialog
        open={isImportDialogOpen}
        onOpenChange={setIsImportDialogOpen}
        title="教師をインポート"
        description="CSVファイルから教師データを一括インポートします"
        templateUrl="/api/import/teachers/template"
        importUrl="/api/import/teachers"
        onImportComplete={handleImportComplete}
      />
    </>
  );
}<|MERGE_RESOLUTION|>--- conflicted
+++ resolved
@@ -9,15 +9,11 @@
 
 import { DataTableViewOptions } from "@/components/data-table/data-table-view-options";
 import { DataTableFacetedFilter } from "@/components/data-table/data-table-faceted-filter";
-<<<<<<< HEAD
 import { DataTablePagination } from "@/components/data-table/data-table-pagination";
-import { useDataTable } from "@/hooks/use-data-table";
 import { GenericDraggableTable } from "@/components/data-table-v0/generic-draggable-table-v0";
 import { GenericInlineEditableCell } from "@/components/data-table-v0/generic-inline-editable-cell-v0";
 import { GenericSelectEditableCell } from "@/components/data-table-v0/generic-select-editable-cell-v0";
 import { GenericPasswordEditableCell } from "@/components/data-table-v0/generic-password-editable-cell-v0";
-=======
->>>>>>> 8ccc383a
 import { SubjectPreferencesCell } from "@/components/ui/subject-preferences-cell";
 import { flexRender } from "@tanstack/react-table";
 import { Input } from "@/components/ui/input";
@@ -405,32 +401,9 @@
           label: "連絡先電話",
         },
         cell: ({ row }) => {
-<<<<<<< HEAD
           const phoneNumber = row.original.phoneNumber;
           const phoneNotes = row.original.phoneNotes;
           // For now, use legacy phoneNumber field for editing
-=======
-          const phones = row.original.contactPhones;
-          if (!phones || phones.length === 0) {
-            // Fallback to legacy phoneNumber field with notes
-            const phoneNumber = row.original.phoneNumber;
-            const phoneNotes = row.original.phoneNotes;
-            if (phoneNumber) {
-              return (
-                <div className="text-sm">
-                  {phoneNumber}
-                  {phoneNotes && (
-                    <span className="text-muted-foreground ml-1">
-                      ({phoneNotes})
-                    </span>
-                  )}
-                </div>
-              );
-            }
-            return "-";
-          }
-
->>>>>>> 8ccc383a
           return (
             <div className="space-y-1">
               <GenericInlineEditableCell
@@ -546,25 +519,6 @@
         id: "notes",
         accessorKey: "notes",
         header: "備考",
-<<<<<<< HEAD
-=======
-        cell: ({ row }) => {
-          const notes = row.original.notes;
-          if (!notes) return "-";
-
-          // Truncate long notes and add tooltip
-          const maxLength = 50;
-          const displayText = notes.length > maxLength
-            ? `${notes.substring(0, maxLength)}...`
-            : notes;
-
-          return (
-            <span title={notes} className="cursor-help">
-              {displayText}
-            </span>
-          );
-        },
->>>>>>> 8ccc383a
         meta: {
           label: "備考",
         },
@@ -618,17 +572,13 @@
     [subjects, subjectTypes, uniqueBranches, handleCellUpdate]
   );
 
-<<<<<<< HEAD
   // No client-side filtering needed - all filtering is done server-side
   const filteredData = teachers?.data || [];
 
   const totalCount = teachers?.pagination.total || 0;
   const totalPages = Math.ceil(totalCount / pageSize);
 
-  const { table } = useDataTable({
-=======
   const { table } = useStateDataTable({
->>>>>>> 8ccc383a
     data: filteredData,
     columns,
     pageCount: totalPages,

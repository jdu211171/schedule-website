--- conflicted
+++ resolved
@@ -4,16 +4,9 @@
 import type { ColumnDef } from "@tanstack/react-table";
 import { Pencil, Trash2 } from "lucide-react";
 
-<<<<<<< HEAD
-import { Button } from "@/components/ui/button"
-import { DataTable } from "@/components/data-table"
-import { useTeachers } from "@/hooks/useTeacherQuery"
-import { useTeacherDelete } from "@/hooks/useTeacherMutation"
-=======
 import { Button } from "@/components/ui/button";
 import { DataTable } from "@/components/data-table";
 import { useTeacherDelete } from "@/hooks/useTeacherMutation";
->>>>>>> ee864445
 import {
   AlertDialog,
   AlertDialogAction,
@@ -23,38 +16,15 @@
   AlertDialogFooter,
   AlertDialogHeader,
   AlertDialogTitle,
-<<<<<<< HEAD
-} from "@/components/ui/alert-dialog"
-import { Teacher } from "@prisma/client"
-import { TeacherFormDialog } from "@/components/teacher/teacher-form-dialog"
-=======
 } from "@/components/ui/alert-dialog";
 import { TeacherFormDialog } from "@/components/teacher/teacher-form-dialog";
 import { useEvaluations } from "@/hooks/useEvaluationQuery";
 import { useTeachers } from "@/hooks/useTeacherQuery";
 import { Teacher } from "@/schemas/teacher.schema";
->>>>>>> ee864445
 
 export function TeacherTable() {
   const [searchTerm, setSearchTerm] = useState("");
   const [page, setPage] = useState(1);
-<<<<<<< HEAD
-  const pageSize = 10;
-  const {
-    data: teachers,
-    isLoading,
-    isFetching,
-  } = useTeachers({
-    page,
-    limit: pageSize,
-    name: searchTerm || undefined,
-  });
-
-  const typedTeachers = teachers?.data;
-  const totalCount = teachers?.pagination.total || 0;
-  const deleteTeacherMutation = useTeacherDelete();
-
-=======
   const limit = 10;
 
   const {
@@ -73,7 +43,6 @@
   });
 
   const deleteTeacherMutation = useTeacherDelete();
->>>>>>> ee864445
   const [teacherToEdit, setTeacherToEdit] = useState<Teacher | null>(null);
   const [teacherToDelete, setTeacherToDelete] = useState<Teacher | null>(null);
   const [isCreateDialogOpen, setIsCreateDialogOpen] = useState(false);
@@ -84,13 +53,6 @@
       header: "名前",
     },
     {
-<<<<<<< HEAD
-      accessorKey: "enrollmentStatus",  // Используем правильный ключ
-      header: "ステータス",
-      cell: ({ row }) => (
-        <div>{row.original.enrollmentStatus === "ACTIVE" ? "使用可" : "使用不可"}</div>  // Логика отображения статуса
-      ),
-=======
       accessorKey: "evaluationId",
       header: "評価",
       cell: ({ row }) => {
@@ -130,37 +92,15 @@
       accessorKey: "enrollmentStatus",
       header: "在籍状況",
       cell: ({ row }) => row.original.enrollmentStatus || "-",
->>>>>>> ee864445
     },
     {
       accessorKey: "notes",
       header: "メモ",
+      cell: ({ row }) => row.original.notes || "-",
     },
     {
       id: "actions",
       header: "操作",
-<<<<<<< HEAD
-      cell: ({ row }) => {
-        return (
-          <div className="flex gap-2">
-            <Button
-              variant="ghost"
-              size="icon"
-              onClick={() => setTeacherToEdit(row.original)}
-            >
-              <Pencil className="h-4 w-4" />
-            </Button>
-            <Button
-              variant="ghost"
-              size="icon"
-              onClick={() => setTeacherToDelete(row.original)}
-            >
-              <Trash2 className="h-4 w-4 text-destructive" />
-            </Button>
-          </div>
-        );
-      },
-=======
       cell: ({ row }) => (
         <div className="flex gap-2">
           <Button
@@ -179,7 +119,6 @@
           </Button>
         </div>
       ),
->>>>>>> ee864445
     },
   ];
 
@@ -189,11 +128,7 @@
         await deleteTeacherMutation.mutateAsync(teacherToDelete.teacherId);
         setTeacherToDelete(null);
       } catch (error) {
-<<<<<<< HEAD
-        console.error("教師の削除に失敗しました:", error);
-=======
         console.error("講師の削除に失敗しました:", error);
->>>>>>> ee864445
       }
     }
   };
@@ -201,27 +136,18 @@
   const handlePageChange = (newPage: number) => {
     setPage(newPage + 1);
   };
-<<<<<<< HEAD
-
-  const totalPages = Math.ceil(totalCount / pageSize);
-=======
->>>>>>> ee864445
 
   return (
     <>
       <DataTable
         columns={columns}
-<<<<<<< HEAD
-        data={typedTeachers || []}
-=======
         data={teachers?.data || []}
->>>>>>> ee864445
         isLoading={isLoading || isFetching}
-        searchPlaceholder="教師を検索..."
+        searchPlaceholder="講師を検索..."
         onSearch={setSearchTerm}
         searchValue={searchTerm}
         onCreateNew={() => setIsCreateDialogOpen(true)}
-        createNewLabel="新規作成"
+        createNewLabel="新しい講師"
         pageIndex={page - 1}
         pageCount={teachers?.pagination.pages || 0}
         onPageChange={handlePageChange}
@@ -233,17 +159,7 @@
         <TeacherFormDialog
           open={!!teacherToEdit}
           onOpenChange={(open) => !open && setTeacherToEdit(null)}
-          teacher={{
-            ...teacherToEdit,
-            otherUniversities: teacherToEdit.otherUniversities ?? undefined,
-            englishProficiency: teacherToEdit.englishProficiency ?? undefined,
-            toeic: teacherToEdit.toeic ?? undefined,
-            toefl: teacherToEdit.toefl ?? undefined,
-            mathCertification: teacherToEdit.mathCertification ?? undefined,
-            kanjiCertification: teacherToEdit.kanjiCertification ?? undefined,
-            otherCertifications: teacherToEdit.otherCertifications ?? undefined,
-            notes: teacherToEdit.notes ?? undefined
-          }}
+          teacher={teacherToEdit}
         />
       )}
 

"use client";

import { useState, useEffect, useMemo } from "react";
import { zodResolver } from "@hookform/resolvers/zod";
import { useForm } from "react-hook-form";
import { z } from "zod";

import { Button } from "@/components/ui/button";
import {
  Dialog,
  DialogContent,
  DialogFooter,
  DialogHeader,
  DialogTitle,
} from "@/components/ui/dialog";
import {
  Form,
  FormControl,
  FormField,
  FormItem,
  FormLabel,
  FormMessage,
} from "@/components/ui/form";
import { Input } from "@/components/ui/input";
import { Textarea } from "@/components/ui/textarea";
import {
  Select,
  SelectContent,
  SelectItem,
  SelectTrigger,
  SelectValue,
} from "@/components/ui/select";
import { Tabs, TabsContent, TabsList, TabsTrigger } from "@/components/ui/tabs";
import {
  useTeacherCreate,
  useTeacherUpdate,
  DayOfWeek,
  SubjectTypePair,
} from "@/hooks/useTeacherMutation";
import { CreateUserTeacherSchema } from "@/schemas/teacher.schema";
import { useEvaluations } from "@/hooks/useEvaluationQuery";
import { TeacherDesiredTimeField } from "./teacher-desired-time-field";
import {
  TeacherShiftPreferencesSchema,
  TeacherShiftPreferencesInput,
} from "@/schemas/teacher-preferences.schema";
import { TeacherWithPreference } from "@/hooks/useTeacherQuery";
import { useSubjects } from "@/hooks/useSubjectQuery";
import { TeacherSubjectSelector } from "./teacher-subject-selector";

interface TeacherFormDialogProps {
  open: boolean;
  onOpenChange: (open: boolean) => void;
  teacher?: TeacherWithPreference | null;
}

export function TeacherFormDialog({
  open,
  onOpenChange,
  teacher,
}: TeacherFormDialogProps) {
  const [isSubmitting, setIsSubmitting] = useState(false);
  const [activeTab, setActiveTab] = useState("basic");
  const createTeacherMutation = useTeacherCreate();
  const updateTeacherMutation = useTeacherUpdate();
  const { data: response } = useEvaluations();
  const evaluations = response?.data ?? [];
  const { data: subjects = [], isLoading: subjectsLoading } = useSubjects();

  const subjectList = useMemo(() => {
    return Array.isArray(subjects) ? subjects : subjects?.data ?? [];
  }, [subjects]);

  const subjectsCompatArray = useMemo(
    () =>
      subjectList.map((s: any) => ({
        subjectId: s.subjectId,
        name: s.name,
        subjectTypeId: s.subjectTypeId,
        notes: s.notes,
        subjectToSubjectTypes: s.subjectToSubjectTypes,
      })),
    [subjectList]
  );

  const teacherSubjectPairs = useMemo(() => {
    if (!teacher || !teacher.teacherSubjects) return [];
    return teacher.teacherSubjects.map((ts) => ({
      subjectId: ts.subjectId,
      subjectTypeId: ts.subjectTypeId,
    }));
  }, [teacher]);

  const isEditing = !!teacher;

  const editSchema = CreateUserTeacherSchema.extend({
    username: z.string().min(3).max(50).optional(),
    password: z
      .string()
      .transform((val) => (val === "" ? undefined : val))
      .refine((val) => !val || val.length >= 6, {
        message: "パスワードは6文字以上である必要があります",
      })
      .optional(),
  });

  const formSchema = isEditing ? editSchema : CreateUserTeacherSchema;

  const defaultUsername = isEditing ? teacher?.email || "default_username" : "";

  const form = useForm<z.infer<typeof formSchema>>({
    resolver: zodResolver(formSchema),
    defaultValues: {
      name: teacher?.name || "",
      evaluationId: teacher?.evaluationId || undefined,
      birthDate: teacher?.birthDate || undefined,
      mobileNumber: teacher?.mobileNumber || "",
      email: teacher?.email || "",
      highSchool: teacher?.highSchool || "",
      university: teacher?.university || "",
      faculty: teacher?.faculty || "",
      department: teacher?.department || "",
      enrollmentStatus: teacher?.enrollmentStatus || "",
      otherUniversities: teacher?.otherUniversities || "",
      englishProficiency: teacher?.englishProficiency || "",
      toeic: teacher?.toeic || undefined,
      toefl: teacher?.toefl || undefined,
      mathCertification: teacher?.mathCertification || "",
      kanjiCertification: teacher?.kanjiCertification || "",
      otherCertifications: teacher?.otherCertifications || "",
      notes: teacher?.notes || "",
      username: defaultUsername,
      password: "",
      subjects: [],
    },
  });

  const teacherShifts = teacher?.TeacherShiftReference || [];

  const formattedShifts = teacherShifts.map((shift) => ({
    dayOfWeek: shift.dayOfWeek,
    startTime: new Date(shift.startTime).toTimeString().slice(0, 5),
    endTime: new Date(shift.endTime).toTimeString().slice(0, 5),
  }));

  const preferencesForm = useForm<
    Omit<TeacherShiftPreferencesInput, "additionalNotes"> & {
      additionalNotes: string | null;
    }
  >({
    resolver: zodResolver(TeacherShiftPreferencesSchema),
    defaultValues: {
      dayOfWeek: teacher?.TeacherShiftReference?.[0]?.dayOfWeek || undefined,
      desiredTimes: formattedShifts || [],
      additionalNotes: teacher?.TeacherShiftReference?.[0]?.notes ?? null,
    },
  });

  const subjectsForm = useForm<{ subjectPairs: SubjectTypePair[] }>({
    defaultValues: {
      subjectPairs: teacherSubjectPairs || [],
    },
  });

  useEffect(() => {
    if (teacher) {
      const formattedShifts =
        teacher.TeacherShiftReference?.map((shift) => ({
          dayOfWeek: shift.dayOfWeek,
          startTime: new Date(shift.startTime).toTimeString().slice(0, 5),
          endTime: new Date(shift.endTime).toTimeString().slice(0, 5),
        })) || [];

      preferencesForm.reset({
        dayOfWeek: teacher.TeacherShiftReference?.[0]?.dayOfWeek,
        desiredTimes: formattedShifts,
        additionalNotes: teacher.TeacherShiftReference?.[0]?.notes || null,
      });

      const subjectPairs =
        teacher.teacherSubjects?.map((ts) => ({
          subjectId: ts.subjectId,
          subjectTypeId: ts.subjectTypeId,
        })) || [];

      subjectsForm.setValue("subjectPairs", subjectPairs);
    }
  }, [teacher, preferencesForm, subjectsForm]);

  const formatDate = (date: Date) => {
    const year = date.getFullYear();
    const month = String(date.getMonth() + 1).padStart(2, "0");
    const day = String(date.getDate()).padStart(2, "0");
    return `${year}-${month}-${day}`;
  };

  const getBirthDateString = (value: unknown) => {
    if (typeof value === "string") return value.slice(0, 10);
    if (value instanceof Date && !isNaN(value.getTime()))
      return formatDate(value);
    return "";
  };

  const ensureDayOfWeekEnum = (day: string): DayOfWeek => {
    const validDays: DayOfWeek[] = [
      "MONDAY",
      "TUESDAY",
      "WEDNESDAY",
      "THURSDAY",
      "FRIDAY",
      "SATURDAY",
      "SUNDAY",
    ];
    const upperDay = day.toUpperCase() as DayOfWeek;

    if (validDays.includes(upperDay)) {
      return upperDay;
    }

    console.warn(`Invalid day of week: ${day}, defaulting to MONDAY`);
    return "MONDAY";
  };

  function onSubmit(values: z.infer<typeof formSchema>) {
    setIsSubmitting(true);
    try {
      const shifts = preferencesForm.getValues().desiredTimes.map((time) => {
        const noteVal = preferencesForm.getValues().additionalNotes;
        return {
          dayOfWeek: ensureDayOfWeekEnum(time.dayOfWeek),
          startTime: time.startTime,
          endTime: time.endTime,
          notes: noteVal,
        };
      });

      const subjectPairs = subjectsForm.getValues().subjectPairs;

      const birthDateStr = values.birthDate
        ? typeof values.birthDate === "string"
          ? values.birthDate
          : values.birthDate instanceof Date
          ? values.birthDate.toISOString().split("T")[0]
          : ""
        : new Date().toISOString().split("T")[0];

      onOpenChange(false);

      form.reset();
      preferencesForm.reset();
      subjectsForm.reset();

      if (isEditing && teacher) {
        const updatePayload = {
          teacherId: teacher.teacherId,
          name: values.name || undefined,
          evaluationId: values.evaluationId || undefined,
          birthDate: birthDateStr,
          mobileNumber: values.mobileNumber || undefined,
          email: values.email || undefined,
          highSchool: values.highSchool || undefined,
          university: values.university || undefined,
          faculty: values.faculty || undefined,
          department: values.department || undefined,
          enrollmentStatus: values.enrollmentStatus || undefined,
          otherUniversities: values.otherUniversities || undefined,
          englishProficiency: values.englishProficiency || undefined,
          toeic: values.toeic ?? undefined,
          toefl: values.toefl ?? undefined,
          mathCertification: values.mathCertification || undefined,
          kanjiCertification: values.kanjiCertification || undefined,
          otherCertifications: values.otherCertifications || undefined,
          notes: values.notes || undefined,
          password: values.password || undefined,
          subjects: subjectPairs.length > 0 ? subjectPairs : undefined,
          shifts: shifts.length > 0 ? shifts : undefined,
        };
        updateTeacherMutation.mutate(updatePayload);
      } else {
        const createPayload = {
          name: values.name,
          evaluationId: values.evaluationId,
          birthDate: birthDateStr,
          mobileNumber: values.mobileNumber,
          email: values.email,
          highSchool: values.highSchool,
          university: values.university,
          faculty: values.faculty,
          department: values.department,
          enrollmentStatus: values.enrollmentStatus,
          otherUniversities: values.otherUniversities || undefined,
          englishProficiency: values.englishProficiency || undefined,
          toeic: values.toeic ?? undefined,
          toefl: values.toefl ?? undefined,
          mathCertification: values.mathCertification || undefined,
          kanjiCertification: values.kanjiCertification || undefined,
          otherCertifications: values.otherCertifications || undefined,
          notes: values.notes || undefined,
          username: values.username || values.email,
          password: values.password || "",
          subjects: subjectPairs.length > 0 ? subjectPairs : undefined,
          shifts: shifts.length > 0 ? shifts : undefined,
        };
        createTeacherMutation.mutate(createPayload);
      }
    } catch (error) {
      console.error("Error saving teacher:", error);
      setIsSubmitting(false);
    }
  }

  const isLoading = subjectsLoading;

  if (isLoading) {
    return (
      <Dialog open={open} onOpenChange={onOpenChange}>
        <DialogContent className="sm:max-w-[600px]">
          <DialogHeader>
            <DialogTitle>データを読み込み中...</DialogTitle>
          </DialogHeader>
        </DialogContent>
      </Dialog>
    );
  }

  return (
    <Dialog
      open={open}
      onOpenChange={(open) => {
        if (!open) {
          form.reset();
          preferencesForm.reset();
          subjectsForm.reset();
        }
        onOpenChange(open);
      }}
    >
      <DialogContent className="sm:max-w-[600px] max-h-[80vh] overflow-auto">
        <DialogHeader>
          <DialogTitle>{isEditing ? "講師の編集" : "講師の作成"}</DialogTitle>
        </DialogHeader>

        <Tabs value={activeTab} onValueChange={setActiveTab} className="w-full">
          <TabsList className="grid w-full grid-cols-3">
            <TabsTrigger value="basic">基本情報</TabsTrigger>
            <TabsTrigger value="subjects">担当科目</TabsTrigger>
            <TabsTrigger value="shifts">シフト設定</TabsTrigger>
          </TabsList>

          <TabsContent value="basic">
            <Form {...form}>
              <form className="space-y-4">
                <FormField
                  control={form.control}
                  name="name"
                  render={({ field }) => (
                    <FormItem>
                      <FormLabel className="after:content-['*'] after:ml-1 after:text-destructive">
                        名前
                      </FormLabel>
                      <FormControl>
                        <Input
                          placeholder="講師の名前を入力"
                          {...field}
                          value={field.value || ""}
                        />
                      </FormControl>
                      <FormMessage />
                    </FormItem>
                  )}
                />
                <FormField
                  control={form.control}
                  name="evaluationId"
                  render={({ field }) => (
                    <FormItem>
                      <FormLabel>評価</FormLabel>
                      <FormControl>
                        <Select
                          onValueChange={(value) =>
                            field.onChange(value === "none" ? null : value)
                          }
                          value={field.value || "none"}
                        >
                          <SelectTrigger>
                            <SelectValue placeholder="評価を選択" />
                          </SelectTrigger>
                          <SelectContent>
                            <SelectItem value="none">未選択</SelectItem>
                            {evaluations.map((evaluation) => (
                              <SelectItem
                                key={evaluation.evaluationId}
                                value={evaluation.evaluationId}
                              >
                                {evaluation.name}
                              </SelectItem>
                            ))}
                          </SelectContent>
                        </Select>
                      </FormControl>
                      <FormMessage />
                    </FormItem>
                  )}
                />
                <FormField
                  control={form.control}
                  name="birthDate"
                  render={({ field }) => (
                    <FormItem>
                      <FormLabel>生年月日</FormLabel>
                      <FormControl>
                        <Input
                          type="date"
                          {...field}
<<<<<<< HEAD
                          value={
                            getBirthDateString(field.value)
                          }
                          onChange={(e) => {
                            field.onChange(e.target.value || undefined);
                          }}
=======
                          value={getBirthDateString(field.value)}
>>>>>>> e052cf51
                        />
                      </FormControl>
                      <FormMessage />
                    </FormItem>
                  )}
                />
                <FormField
                  control={form.control}
                  name="mobileNumber"
                  render={({ field }) => (
                    <FormItem>
                      <FormLabel>携帯電話番号</FormLabel>
                      <FormControl>
                        <Input
                          placeholder="携帯電話番号を入力"
                          {...field}
                          value={field.value || ""}
                        />
                      </FormControl>
                      <FormMessage />
                    </FormItem>
                  )}
                />
                <FormField
                  control={form.control}
                  name="email"
                  render={({ field }) => (
                    <FormItem>
                      <FormLabel className="after:content-['*'] after:ml-1 after:text-destructive">
                        メールアドレス
                      </FormLabel>
                      <FormControl>
                        <Input
                          placeholder="メールアドレスを入力"
                          type="email"
                          {...field}
                          value={field.value || ""}
                        />
                      </FormControl>
                      <FormMessage />
                    </FormItem>
                  )}
                />
                <FormField
                  control={form.control}
                  name="highSchool"
                  render={({ field }) => (
                    <FormItem>
                      <FormLabel>出身高校</FormLabel>
                      <FormControl>
                        <Input
                          placeholder="出身高校を入力"
                          {...field}
                          value={field.value || ""}
                        />
                      </FormControl>
                      <FormMessage />
                    </FormItem>
                  )}
                />
                <FormField
                  control={form.control}
                  name="university"
                  render={({ field }) => (
                    <FormItem>
                      <FormLabel>大学</FormLabel>
                      <FormControl>
                        <Input
                          placeholder="大学名を入力"
                          {...field}
                          value={field.value || ""}
                        />
                      </FormControl>
                      <FormMessage />
                    </FormItem>
                  )}
                />
                <FormField
                  control={form.control}
                  name="faculty"
                  render={({ field }) => (
                    <FormItem>
                      <FormLabel>学部</FormLabel>
                      <FormControl>
                        <Input
                          placeholder="学部を入力"
                          {...field}
                          value={field.value || ""}
                        />
                      </FormControl>
                      <FormMessage />
                    </FormItem>
                  )}
                />
                <FormField
                  control={form.control}
                  name="department"
                  render={({ field }) => (
                    <FormItem>
                      <FormLabel>学科</FormLabel>
                      <FormControl>
                        <Input
                          placeholder="学科を入力"
                          {...field}
                          value={field.value || ""}
                        />
                      </FormControl>
                      <FormMessage />
                    </FormItem>
                  )}
                />
                <FormField
                  control={form.control}
                  name="enrollmentStatus"
                  render={({ field }) => (
                    <FormItem>
                      <FormLabel>在籍状況</FormLabel>
                      <FormControl>
                        <Select
                          onValueChange={field.onChange}
                          value={field.value || ""}
                        >
                          <SelectTrigger>
                            <SelectValue placeholder="在籍状況を選択" />
                          </SelectTrigger>
                          <SelectContent>
                            <SelectItem value="在学中">在学中</SelectItem>
                            <SelectItem value="卒業">卒業</SelectItem>
                            <SelectItem value="休学中">休学中</SelectItem>
                            <SelectItem value="中退">中退</SelectItem>
                          </SelectContent>
                        </Select>
                      </FormControl>
                      <FormMessage />
                    </FormItem>
                  )}
                />
                <FormField
                  control={form.control}
                  name="otherUniversities"
                  render={({ field }) => (
                    <FormItem>
                      <FormLabel>その他の大学</FormLabel>
                      <FormControl>
                        <Input
                          placeholder="その他の大学を入力"
                          {...field}
                          value={field.value || ""}
                        />
                      </FormControl>
                      <FormMessage />
                    </FormItem>
                  )}
                />
                <FormField
                  control={form.control}
                  name="englishProficiency"
                  render={({ field }) => (
                    <FormItem>
                      <FormLabel>英語能力</FormLabel>
                      <FormControl>
                        <Select
                          onValueChange={field.onChange}
                          value={field.value || ""}
                        >
                          <SelectTrigger>
                            <SelectValue placeholder="英語能力を選択" />
                          </SelectTrigger>
                          <SelectContent>
                            <SelectItem value="ネイティブ">
                              ネイティブ
                            </SelectItem>
                            <SelectItem value="ビジネス">ビジネス</SelectItem>
                            <SelectItem value="日常会話">日常会話</SelectItem>
                            <SelectItem value="基礎">基礎</SelectItem>
                          </SelectContent>
                        </Select>
                      </FormControl>
                      <FormMessage />
                    </FormItem>
                  )}
                />
                <FormField
                  control={form.control}
                  name="toeic"
                  render={({ field }) => (
                    <FormItem>
                      <FormLabel>TOEIC</FormLabel>
                      <FormControl>
                        <Input
                          type="number"
                          placeholder="TOEICスコアを入力"
                          value={field.value === null ? "" : field.value}
                          onChange={(e) => {
                            const value =
                              e.target.value === ""
                                ? null
                                : parseInt(e.target.value, 10);
                            field.onChange(value);
                          }}
                        />
                      </FormControl>
                      <FormMessage />
                    </FormItem>
                  )}
                />
                <FormField
                  control={form.control}
                  name="toefl"
                  render={({ field }) => (
                    <FormItem>
                      <FormLabel>TOEFL</FormLabel>
                      <FormControl>
                        <Input
                          type="number"
                          placeholder="TOEFLスコアを入力"
                          value={field.value === null ? "" : field.value}
                          onChange={(e) => {
                            const value =
                              e.target.value === ""
                                ? null
                                : parseInt(e.target.value, 10);
                            field.onChange(value);
                          }}
                        />
                      </FormControl>
                      <FormMessage />
                    </FormItem>
                  )}
                />
                <FormField
                  control={form.control}
                  name="mathCertification"
                  render={({ field }) => (
                    <FormItem>
                      <FormLabel>数学検定</FormLabel>
                      <FormControl>
                        <Input
                          placeholder="数学検定を入力"
                          {...field}
                          value={field.value || ""}
                        />
                      </FormControl>
                      <FormMessage />
                    </FormItem>
                  )}
                />
                <FormField
                  control={form.control}
                  name="kanjiCertification"
                  render={({ field }) => (
                    <FormItem>
                      <FormLabel>漢字検定</FormLabel>
                      <FormControl>
                        <Input
                          placeholder="漢字検定を入力"
                          {...field}
                          value={field.value || ""}
                        />
                      </FormControl>
                      <FormMessage />
                    </FormItem>
                  )}
                />
                <FormField
                  control={form.control}
                  name="otherCertifications"
                  render={({ field }) => (
                    <FormItem>
                      <FormLabel>その他資格</FormLabel>
                      <FormControl>
                        <Input
                          placeholder="その他の資格を入力"
                          {...field}
                          value={field.value || ""}
                        />
                      </FormControl>
                      <FormMessage />
                    </FormItem>
                  )}
                />
                {!isEditing && (
                  <>
                    <FormField
                      control={form.control}
                      name="username"
                      render={({ field }) => (
                        <FormItem>
                          <FormLabel className="after:content-['*'] after:ml-1 after:text-destructive">
                            ログインID
                          </FormLabel>
                          <FormControl>
                            <Input
                              placeholder="ログインIDを入力"
                              {...field}
                              value={field.value || ""}
                            />
                          </FormControl>
                          <FormMessage />
                        </FormItem>
                      )}
                    />
                    <FormField
                      control={form.control}
                      name="password"
                      render={({ field }) => (
                        <FormItem>
                          <FormLabel className="after:content-['*'] after:ml-1 after:text-destructive">
                            パスワード
                          </FormLabel>
                          <FormControl>
                            <Input
                              type="password"
                              placeholder="パスワードを入力"
                              {...field}
                              value={field.value || ""}
                            />
                          </FormControl>
                          <FormMessage />
                        </FormItem>
                      )}
                    />
                  </>
                )}
                {isEditing && (
                  <>
                    <FormField
                      control={form.control}
                      name="username"
                      render={({ field }) => (
                        <input type="hidden" {...field} />
                      )}
                    />
                    <FormField
                      control={form.control}
                      name="password"
                      render={({ field }) => (
                        <FormItem>
                          <FormLabel>新しいパスワード (変更する場合のみ)</FormLabel>
                          <FormControl>
                            <Input
                              type="password"
                              placeholder="新しいパスワードを入力"
                              {...field}
                            />
                          </FormControl>
                          <FormMessage />
                        </FormItem>
                      )}
                    />
                  </>
                )}
                <FormField
                  control={form.control}
                  name="notes"
                  render={({ field }) => (
                    <FormItem>
                      <FormLabel>メモ</FormLabel>
                      <FormControl>
                        <Textarea
                          placeholder="メモを入力"
                          {...field}
                          value={field.value || ""}
                        />
                      </FormControl>
                      <FormMessage />
                    </FormItem>
                  )}
                />
              </form>
            </Form>
          </TabsContent>

          <TabsContent value="subjects" className="min-h-[400px]">
            <Form {...subjectsForm}>
              <form className="space-y-4 h-full">
              <TeacherSubjectSelector 
                form={subjectsForm}
                subjects={subjectsCompatArray}
                initialSubjectPairs={teacherSubjectPairs}
              />
              </form>
            </Form>
          </TabsContent>

          <TabsContent value="shifts">
            <Form {...preferencesForm}>
              <form className="space-y-4">
                <TeacherDesiredTimeField form={preferencesForm} />
                <FormField
                  control={preferencesForm.control}
                  name="additionalNotes"
                  render={({ field }) => (
                    <FormItem>
                      <FormLabel>追加メモ</FormLabel>
                      <FormControl>
                        <Textarea
                          placeholder="シフトに関する追加情報や特記事項"
                          {...field}
                          value={field.value || ""}
                        />
                      </FormControl>
                      <FormMessage />
                    </FormItem>
                  )}
                />
              </form>
            </Form>
          </TabsContent>
        </Tabs>

        <DialogFooter>
          <Button
            type="button"
            disabled={isSubmitting}
            onClick={() => {
              const shifts = preferencesForm.getValues().desiredTimes.map((time) => {
                const noteVal = preferencesForm.getValues().additionalNotes;
                return {
                  dayOfWeek: ensureDayOfWeekEnum(time.dayOfWeek),
                  startTime: time.startTime,
                  endTime: time.endTime,
                  notes: noteVal,
                };
              });

              const subjectPairs = subjectsForm.getValues().subjectPairs;

              form.handleSubmit(onSubmit)();
            }}
          >
            {isSubmitting ? "保存中..." : isEditing ? "変更を保存" : "作成"}
          </Button>
        </DialogFooter>
      </DialogContent>
    </Dialog>
  );
}<|MERGE_RESOLUTION|>--- conflicted
+++ resolved
@@ -412,16 +412,12 @@
                         <Input
                           type="date"
                           {...field}
-<<<<<<< HEAD
                           value={
                             getBirthDateString(field.value)
                           }
                           onChange={(e) => {
                             field.onChange(e.target.value || undefined);
                           }}
-=======
-                          value={getBirthDateString(field.value)}
->>>>>>> e052cf51
                         />
                       </FormControl>
                       <FormMessage />
